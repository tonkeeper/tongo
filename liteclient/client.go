package liteclient

import (
	"bytes"
	"context"
	"encoding/base64"
	"encoding/binary"
	"fmt"
	"github.com/startfellows/tongo"
	"github.com/startfellows/tongo/adnl"
	"github.com/startfellows/tongo/boc"
	"github.com/startfellows/tongo/config"
	"github.com/startfellows/tongo/tl"
	"github.com/startfellows/tongo/tlb"
	"github.com/startfellows/tongo/utils"
	"net/http"
)

type Client struct {
	adnlClient *adnl.Client
}

// NewClient
// Get options and create new lite client. If no options provided - download public config for mainnet from ton.org.
func NewClient(options *config.Options) (*Client, error) {
	// TODO: implement multiple server support
	if options == nil {
		var err error
		options, err = downloadConfig("https://ton-blockchain.github.io/testnet-global.config.json")
		if err != nil {
			return nil, err
		}
	}
	if len(options.LiteServers) == 0 {
		return nil, fmt.Errorf("server list empty")
	}
	for _, ls := range options.LiteServers {
		serverPubkey, err := base64.StdEncoding.DecodeString(ls.Key)
		if err != nil {
			continue
		}
		c, err := adnl.NewConnection(context.Background(), serverPubkey, ls.Host)
		if err != nil {
			continue
		}
		adnlClient := adnl.NewClient(c)
		return &Client{
			adnlClient: adnlClient,
		}, nil
	}
	return nil, fmt.Errorf("all liteservers are unavailable")
}

func (c *Client) GetLastRawAccountState(ctx context.Context, accountId tongo.AccountID) (AccountState, error) {
	b, err := c.getLastRawAccount(ctx, accountId)
	if err != nil {
		return AccountState{}, err
	}
	if b == nil {
		return AccountState{Status: tongo.AccountEmpty}, nil
	}
	account, err := decodeRawAccountBoc(b)
	if err != nil {
		return AccountState{}, err
	}
	return convertTlbAccountToAccountState(account)
}

func (c *Client) GetLastRawAccount(ctx context.Context, accountId tongo.AccountID) (tongo.Account, error) {
	b, err := c.getLastRawAccount(ctx, accountId)
	if err != nil {
		return tongo.Account{}, err
	}
	if b == nil {
		acc := tongo.Account{SumType: "AccountNone"}
		return acc, nil
	}
	return decodeRawAccountBoc(b)
}

func (c *Client) getLastRawAccount(ctx context.Context, accountId tongo.AccountID) ([]byte, error) {
	req := makeLiteServerQueryRequest(makeLiteServerGetMasterchainInfoRequest())
	resp, err := c.adnlClient.Request(ctx, req)
	if err != nil {
		return nil, err
	}
	parsedResp, err := parseLiteServerQueryResponse(resp)
	if err != nil {
		return nil, err
	}
	if parsedResp.Tag == LiteServerErrorTag {
		return nil, fmt.Errorf("lite server error: %v %v", parsedResp.LiteServerError.Code, parsedResp.LiteServerError.Message)
	}
	if parsedResp.Tag != LiteServerMasterchainInfoTag {
		return nil, fmt.Errorf("masterchain info not recieved")
	}
	asReq, err := makeLiteServerGetAccountStateRequest(parsedResp.LiteServerMasterchainInfo.Last, accountId)
	if err != nil {
		return nil, err
	}
	req = makeLiteServerQueryRequest(asReq)
	resp, err = c.adnlClient.Request(ctx, req)
	if err != nil {
		return nil, err
	}
	parsedResp, err = parseLiteServerQueryResponse(resp)
	if err != nil {
		return nil, err
	}
	if parsedResp.Tag == LiteServerErrorTag {
		return nil, fmt.Errorf("lite server error: %v %v", parsedResp.LiteServerError.Code, parsedResp.LiteServerError.Message)
	}
	if parsedResp.Tag != LiteServerAccountStateTag {
		return nil, fmt.Errorf("account state not recieved")
	}
	return parsedResp.LiteServerAccountState.State, nil
}

type AccountState struct {
	Status            tongo.AccountStatus
	Balance           uint64
	Data              []byte
	Code              []byte
	FrozenHash        tongo.Hash
	LastTransactionLt uint64
}

type LiteServerMasterchainInfo struct {
	Last          tongo.TonNodeBlockIdExt
	StateRootHash tongo.Hash
	// TODO: add init
}

type LiteServerAccountState struct {
	Id         tongo.TonNodeBlockIdExt
	ShardBlk   tongo.TonNodeBlockIdExt
	ShardProof []byte
	Proof      []byte
	State      []byte
}

type LiteServerError struct {
	Code    int32
	Message string
}

type ParsedLiteServerQueryResponse struct {
	Tag                       uint32
	LiteServerError           LiteServerError
	LiteServerMasterchainInfo LiteServerMasterchainInfo
	LiteServerAccountState    LiteServerAccountState
}

func ParseLiteServerMasterchainInfo(data []byte) (LiteServerMasterchainInfo, error) {
	if len(data) < 4+80+32+4+32+32 {
		return LiteServerMasterchainInfo{}, fmt.Errorf("invalid data length")
	}
	tag := binary.BigEndian.Uint32(data[:4])
	if tag != LiteServerMasterchainInfoTag {
		return LiteServerMasterchainInfo{}, fmt.Errorf("invalid tag")
	}
	var info LiteServerMasterchainInfo
	var last tongo.TonNodeBlockIdExt
	err := last.UnmarshalTL(data[4:84])
	if err != nil {
		return LiteServerMasterchainInfo{}, err
	}
	info.Last = last
	copy(info.StateRootHash[:], data[84:116])
	// TODO: fill init
	return info, nil
}

func ParseLiteServerAccountState(data []byte) (LiteServerAccountState, error) {
	if len(data) < 164 {
		return LiteServerAccountState{}, fmt.Errorf("invalid data length")
	}
	tag := binary.BigEndian.Uint32(data[:4])
	if tag != LiteServerAccountStateTag {
		return LiteServerAccountState{}, fmt.Errorf("invalid tag")
	}
	var state LiteServerAccountState
	var id, shardBlk tongo.TonNodeBlockIdExt
	err := id.UnmarshalTL(data[4:84])
	if err != nil {
		return LiteServerAccountState{}, err
	}
	state.Id = id
	err = shardBlk.UnmarshalTL(data[84:164])
	if err != nil {
		return LiteServerAccountState{}, err
	}
	state.ShardBlk = shardBlk
	data = data[164:]
	bytes, data, err := parseBytes(data)
	if err != nil {
		return LiteServerAccountState{}, err
	}
	state.ShardProof = append(state.ShardProof, bytes...)
	if len(data) == 0 {
		return LiteServerAccountState{}, fmt.Errorf("invalid length")
	}
	bytes, data, err = parseBytes(data)
	if err != nil {
		return LiteServerAccountState{}, err
	}
	state.Proof = append(state.Proof, bytes...)
	if len(data) == 0 {
		return LiteServerAccountState{}, fmt.Errorf("invalid length")
	}
	bytes, data, err = parseBytes(data)
	if err != nil {
		return LiteServerAccountState{}, err
	}
	state.State = append(state.State, bytes...)
	if len(data) != 0 {
		return LiteServerAccountState{}, fmt.Errorf("invalid length")
	}
	return state, nil
}

func parseLiteServerError(data []byte) (LiteServerError, error) {
	if len(data) < 8 {
		return LiteServerError{}, fmt.Errorf("invalid data length")
	}
	tag := binary.BigEndian.Uint32(data[:4])
	if tag != LiteServerErrorTag {
		return LiteServerError{}, fmt.Errorf("invalid tag")
	}
	code := binary.LittleEndian.Uint32(data[4:8])
	var bytes []byte
	if len(data) > 8 {
		var err error
		bytes, _, err = parseBytes(data[8:])
		if err != nil {
			return LiteServerError{}, err
		}
	}
	return LiteServerError{Code: int32(code), Message: string(bytes)}, nil
}

func makeLiteServerQueryRequest(payload []byte) []byte {
	data := make([]byte, 4)
	binary.BigEndian.PutUint32(data, LiteServerQueryTag)
	data = append(data, tl.EncodeLength(len(payload))...)
	data = append(data, payload...)
	left := len(data) % 4
	if left != 0 {
		data = append(data, make([]byte, 4-left)...)
	}
	return data
}

func decodeLength(b []byte) (int, []byte, error) {
	// TODO: import from ADNL
	if len(b) == 0 {
		return 0, nil, fmt.Errorf("size should contains at least one byte")
	}
	if b[0] == 255 {
		return 0, nil, fmt.Errorf("invalid first byte value %x", b[0])
	}
	if b[0] < 254 {
		return int(b[0]), b[1:], nil
	}
	if b[0] != 254 {
		panic("how it cat be possible? you are fucking wizard!")
	}
	if len(b) < 4 {
		return 0, nil, fmt.Errorf("not enought bytes for decoding size")
	}
	b[0] = 0
	i := binary.LittleEndian.Uint32(b[:4])
	b[0] = 254
	return int(i) >> 8, b[4:], nil
}

func parseBytes(source []byte) (read []byte, remaining []byte, err error) {
	ln, buffer, err := decodeLength(source)
	if err != nil {
		return nil, nil, err
	}
	if len(buffer) < ln {
		return nil, nil, fmt.Errorf("invalid length")
	}
	left := (len(source) - len(buffer) + ln) % 4
	index := ln
	if left != 0 {
		index = ln + 4 - left
	}
	return buffer[:ln], buffer[index:], nil
}

func makeLiteServerGetMasterchainInfoRequest() []byte {
	payload := make([]byte, 4)
	binary.BigEndian.PutUint32(payload, LiteServerGetMasterchainInfoTag)
	return payload
}

func makeLiteServerGetAccountStateRequest(blockIdExt tongo.TonNodeBlockIdExt, accountId tongo.AccountID) ([]byte, error) {
	payload := make([]byte, 4)
	binary.BigEndian.PutUint32(payload, LiteServerGetAccountStateTag)
	block, err := blockIdExt.MarshalTL()
	if err != nil {
		return nil, err
	}
	payload = append(payload, block...)
	a, err := accountId.MarshalTL()
	if err != nil {
		return nil, err
	}
	payload = append(payload, a...)
	return payload, nil
}

func parseLiteServerQueryResponse(message adnl.Message) (ParsedLiteServerQueryResponse, error) {
	var response ParsedLiteServerQueryResponse
	if len(message) < 4 {
		return ParsedLiteServerQueryResponse{}, fmt.Errorf("invalid lenght")
	}
	tag := binary.BigEndian.Uint32(message[:4])
	switch tag {
	case LiteServerErrorTag:
		serverError, err := parseLiteServerError(message[:])
		if err != nil {
			return ParsedLiteServerQueryResponse{}, err
		}
		response.LiteServerError = serverError
		response.Tag = LiteServerErrorTag
	case LiteServerMasterchainInfoTag:
		info, err := ParseLiteServerMasterchainInfo(message[:])
		if err != nil {
			return ParsedLiteServerQueryResponse{}, err
		}
		response.LiteServerMasterchainInfo = info
		response.Tag = LiteServerMasterchainInfoTag
	case LiteServerAccountStateTag:
		res, err := ParseLiteServerAccountState(message[:])
		if err != nil {
			return ParsedLiteServerQueryResponse{}, err
		}
		response.LiteServerAccountState = res
		response.Tag = LiteServerAccountStateTag
	}
	return response, nil
}

func decodeRawAccountBoc(bocBytes []byte) (tongo.Account, error) {
	cells, err := boc.DeserializeBoc(bocBytes)
	if err != nil {
		return tongo.Account{}, err
	}
	if len(cells) != 1 {
		return tongo.Account{}, fmt.Errorf("must be one root cell")
	}
	var acc tongo.Account
	err = tlb.Unmarshal(cells[0], &acc)
	if err != nil {
		return tongo.Account{}, err
	}
	return acc, nil
}

func convertTlbAccountToAccountState(acc tongo.Account) (AccountState, error) {
	if acc.SumType == "AccountNone" {
		return AccountState{Status: tongo.AccountNone}, nil
	}
	res := AccountState{
		Balance:           uint64(acc.Account.Storage.Balance.Grams),
		LastTransactionLt: acc.Account.Storage.LastTransLt,
	}
	if acc.Account.Storage.State.SumType == "AccountUninit" {
		res.Status = tongo.AccountUninit
		return res, nil
	}
	if acc.Account.Storage.State.SumType == "AccountFrozen" {
		res.FrozenHash = acc.Account.Storage.State.AccountFrozen.StateHash
		res.Status = tongo.AccountFrozen
		return res, nil
	}
	res.Status = tongo.AccountActive
	if !acc.Account.Storage.State.AccountActive.StateInit.Data.Null {
		data, err := acc.Account.Storage.State.AccountActive.StateInit.Data.Value.Value.ToBoc()
		if err != nil {
			return AccountState{}, err
		}
		res.Data = data
	}
	if !acc.Account.Storage.State.AccountActive.StateInit.Code.Null {
		code, err := acc.Account.Storage.State.AccountActive.StateInit.Code.Value.Value.ToBoc()
		if err != nil {
			return AccountState{}, err
		}
		res.Code = code
	}
	return res, nil
}

func (c *Client) GetTransactions(ctx context.Context, count uint32, accountId tongo.AccountID, lt uint64, hash tongo.Hash) ([]tongo.Transaction, error) {
	cells, err := c.GetRawTransactions(ctx, count, accountId, lt, hash)
	if err != nil {
		return nil, err
	}
	var res []tongo.Transaction
	for _, cell := range cells {
		var t tongo.Transaction
		cell.ResetCounters()
		err := tlb.Unmarshal(cell, &t)
		if err != nil {
			return nil, err
		}
		res = append(res, t)
	}
	return res, nil
}

// GetRawTransactions
// Returns []boc.Cell of the transaction$0111 tlb constructor. Be careful when reading Cell. Some Cells are shared between slice elements. Use cell.ResetCounters()
func (c *Client) GetRawTransactions(ctx context.Context, count uint32, accountId tongo.AccountID, lt uint64, hash tongo.Hash) ([]*boc.Cell, error) {
	// TransactionList
	// liteServer.transactionList ids:(vector tonNode.blockIdExt) transactions:bytes = liteServer.TransactionList;
	type TransactionList struct {
		Ids          []tongo.TonNodeBlockIdExt
		Transactions []byte
	}
	type getTransactionsRequest struct {
		Count   uint32
		Account tongo.AccountID
		Lt      uint64
		Hash    tongo.Hash
	}
	r := struct {
		tl.SumType
		GetTransactionsRequest getTransactionsRequest `tlSumType:"a1e7401c"`
	}{
		SumType: "GetTransactionsRequest",
		GetTransactionsRequest: getTransactionsRequest{
			Count:   count,
			Account: accountId,
			Lt:      lt,
			Hash:    hash,
		},
	}
	rBytes, err := tl.Marshal(r)
	if err != nil {
		return nil, err
	}
	req := makeLiteServerQueryRequest(rBytes)
	resp, err := c.adnlClient.Request(ctx, req)
	if err != nil {
		return nil, err
	}
	var pResp struct {
		tlb.SumType
		TransactionList TransactionList `tlSumType:"0bc6266f"` // TODO: must be 9dd72eb9
		Error           LiteServerError `tlSumType:"48e1a9bb"`
	}
	reader := bytes.NewReader(resp)
	err = tl.Unmarshal(reader, &pResp)
	if err != nil {
		return nil, err
	}
	if pResp.SumType == "Error" {
		return nil, fmt.Errorf("error code: %v , message: %v", pResp.Error.Code, pResp.Error.Message)
	}
	cells, err := boc.DeserializeBoc(pResp.TransactionList.Transactions)
	if err != nil {
		return nil, err
	}
	if len(cells) != len(pResp.TransactionList.Ids) {
		return nil, fmt.Errorf("TonNodeBlockIdExt qty not equal transactions qty")
	}
	return cells, nil
}

// SendRawMessage
// Send binary payload to TON blockchain
// liteServer.sendMessage body:bytes = liteServer.SendMsgStatus;
// liteServer.sendMsgStatus status:int = liteServer.SendMsgStatus;
func (c *Client) SendRawMessage(ctx context.Context, payload []byte) error {
	request := struct {
		tl.SumType
		SendMessage struct {
			Body []byte
		} `tlSumType:"82d40a69"`
	}{
		SumType:     "SendMessage",
		SendMessage: struct{ Body []byte }{payload},
	}
	rBytes, err := tl.Marshal(request)
	if err != nil {
		return err
	}
	req := makeLiteServerQueryRequest(rBytes)
	resp, err := c.adnlClient.Request(ctx, req)
	if err != nil {
		return err
	}
	var response struct {
		tlb.SumType
		SendMsgStatus struct {
			Status int32
		} `tlSumType:"97e55039"`
		Error LiteServerError `tlSumType:"48e1a9bb"`
	}
	reader := bytes.NewReader(resp)
	err = tl.Unmarshal(reader, &response)
	if err != nil {
		return err
	}
	if response.SumType == "Error" {
		return fmt.Errorf("error code: %v , message: %v", response.Error.Code, response.Error.Message)
	}
	if response.SumType != "SendMsgStatus" {
		return fmt.Errorf("not SendMsgStatus response")
	}
	if response.SendMsgStatus.Status != 1 {
		return fmt.Errorf("message sending failed with status: %v", response.SendMsgStatus.Status)
	}
	return nil
}

func downloadConfig(path string) (*config.Options, error) {
	resp, err := http.Get(path)
	if err != nil {
		return nil, err
	}
	defer resp.Body.Close()
	return config.ParseConfig(resp.Body)
}

<<<<<<< HEAD
// GetMasterchainInfo
// liteServer.getMasterchainInfo = liteServer.MasterchainInfo;
// liteServer.masterchainInfo last:tonNode.blockIdExt state_root_hash:int256
// init:tonNode.zeroStateIdExt = liteServer.MasterchainInfo;
func (c *Client) GetMasterchainInfo(ctx context.Context) (LiteServerMasterchainInfo, error) {
	req := makeLiteServerQueryRequest(makeLiteServerGetMasterchainInfoRequest())
	resp, err := c.adnlClient.Request(ctx, req)
	if err != nil {
		return LiteServerMasterchainInfo{}, err
	}
	parsedResp, err := parseLiteServerQueryResponse(resp)
	if err != nil {
		return LiteServerMasterchainInfo{}, err
	}
	if parsedResp.Tag == LiteServerErrorTag {
		return LiteServerMasterchainInfo{}, fmt.Errorf("lite server error: %v %v", parsedResp.LiteServerError.Code, parsedResp.LiteServerError.Message)
	}
	if parsedResp.Tag != LiteServerMasterchainInfoTag {
		return LiteServerMasterchainInfo{}, fmt.Errorf("masterchain info not recieved")
	}
	return parsedResp.LiteServerMasterchainInfo, nil
}

// RunSmcMethod
// Run smart contract method by name and parameters
// liteServer.runSmcMethod mode:# id:tonNode.blockIdExt account:liteServer.accountId method_id:long params:bytes = liteServer.RunMethodResult;
// liteServer.runMethodResult mode:# id:tonNode.blockIdExt shardblk:tonNode.blockIdExt shard_proof:mode.0?bytes
// proof:mode.0?bytes state_proof:mode.1?bytes init_c7:mode.3?bytes lib_extras:mode.4?bytes exit_code:int result:mode.2?bytes = liteServer.RunMethodResult;
func (c *Client) RunSmcMethod(ctx context.Context, mode uint32, accountId tongo.AccountID, method string, params tongo.VmStack) (tongo.VmStack, error) {
	type runSmcRequest struct {
		Mode     uint32
		Id       tongo.TonNodeBlockIdExt
		Account  tongo.AccountID
		MethodId uint64
		Params   tongo.VmStack
	}
	info, err := c.GetMasterchainInfo(ctx)
	if err != nil {
		return tongo.VmStack{}, err
	}
	r := struct {
		tl.SumType
		RunSmcRequest runSmcRequest `tlSumType:"d25dc65c"`
	}{
		SumType: "RunSmcRequest",
		RunSmcRequest: runSmcRequest{
			Mode:     mode,
			Id:       info.Last,
			Account:  accountId,
			MethodId: uint64(utils.Crc16String(method)&0xffff) | 0x10000,
			Params:   params,
		},
	}
	payload, err := tl.Marshal(r)
	if err != nil {
		return tongo.VmStack{}, err
	}
	req := makeLiteServerQueryRequest(payload)
	resp, err := c.adnlClient.Request(ctx, req)
	if err != nil {
		return tongo.VmStack{}, err
	}
	var response struct {
		tl.SumType
		RunMethodResult struct {
			Mode     uint32
			Id       tongo.TonNodeBlockIdExt
			ShardBlk tongo.TonNodeBlockIdExt
			// TODO: add proofs support
			ExitCode uint32
			Result   tongo.VmStack
		} `tlSumType:"6b619aa3"`
		Error LiteServerError `tlSumType:"48e1a9bb"`
	}
	reader := bytes.NewReader(resp)
	err = tl.Unmarshal(reader, &response)
	if err != nil {
		return tongo.VmStack{}, err
	}
	if response.SumType == "Error" {
		return tongo.VmStack{}, fmt.Errorf("error code: %v , message: %v", response.Error.Code, response.Error.Message)
	}
	if response.SumType != "RunMethodResult" {
		return tongo.VmStack{}, fmt.Errorf("not RunMethodResult response")
	}
	if response.RunMethodResult.ExitCode != 0 && response.RunMethodResult.ExitCode != 1 {
		return tongo.VmStack{}, fmt.Errorf("method execution failed with code: %v", response.RunMethodResult.ExitCode)
	}
	return response.RunMethodResult.Result, nil
=======
// GetLastConfigAll
// liteServer.getConfigAll mode:# id:tonNode.blockIdExt = liteServer.ConfigInfo;
// liteServer.configInfo mode:# id:tonNode.blockIdExt state_proof:bytes config_proof:bytes = liteServer.ConfigInfo;
// Returns config: (Hashmap 32 ^Cell) as a Cell from config_proof
func (c *Client) GetLastConfigAll(ctx context.Context) (*boc.Cell, error) {
	type getConfigAllRequest struct {
		Mode uint32
		ID   tongo.TonNodeBlockIdExt
	}
	type configInfo struct {
		Mode        uint32
		ID          tongo.TonNodeBlockIdExt
		StateProof  []byte
		ConfigProof []byte
	}

	lastBlock, err := c.GetMasterchainInfo(ctx)
	if err != nil {
		return nil, err
	}

	r := struct {
		tl.SumType
		GetConfigAllRequest getConfigAllRequest `tlSumType:"b7261b91"`
	}{
		SumType: "GetConfigAllRequest",
		GetConfigAllRequest: getConfigAllRequest{
			Mode: 0,
			ID:   lastBlock,
		},
	}

	rBytes, err := tl.Marshal(r)
	if err != nil {
		return nil, err
	}
	req := makeLiteServerQueryRequest(rBytes)
	resp, err := c.adnlClient.Request(ctx, req)
	if err != nil {
		return nil, err
	}
	var pResp struct {
		tlb.SumType
		ConfigInfo configInfo      `tlSumType:"2f277bae"`
		Error      LiteServerError `tlSumType:"48e1a9bb"`
	}
	reader := bytes.NewReader(resp)
	err = tl.Unmarshal(reader, &pResp)
	if err != nil {
		return nil, err
	}
	if pResp.SumType == "Error" {
		return nil, fmt.Errorf("error code: %v , message: %v", pResp.Error.Code, pResp.Error.Message)
	}

	cell, err := boc.DeserializeBoc(pResp.ConfigInfo.ConfigProof)
	if err != nil {
		return nil, err
	}
	var proof struct {
		Proof tongo.MerkleProof[tongo.ShardStateUnsplit]
	}
	err = tlb.Unmarshal(cell[0], &proof)
	if err != nil {
		return nil, err
	}
	if proof.Proof.SumType != "MerkleProof" ||
		proof.Proof.MerkleProof.VirtualRoot.Value.SumType != "ShardStateUnsplit" ||
		proof.Proof.MerkleProof.VirtualRoot.Value.ShardStateUnsplit.Custom.Null ||
		proof.Proof.MerkleProof.VirtualRoot.Value.ShardStateUnsplit.Custom.Value.Value.SumType != "McStateExtra" {
		return nil, fmt.Errorf("can not extract config")
	}
	conf := boc.Cell(proof.Proof.MerkleProof.VirtualRoot.Value.ShardStateUnsplit.Custom.Value.Value.McStateExtra.Config.Config.Value)
	return &conf, nil
}

func (c *Client) GetMasterchainInfo(ctx context.Context) (tongo.TonNodeBlockIdExt, error) {
	req := makeLiteServerQueryRequest(makeLiteServerGetMasterchainInfoRequest())
	resp, err := c.adnlClient.Request(ctx, req)
	if err != nil {
		return tongo.TonNodeBlockIdExt{}, err
	}
	parsedResp, err := parseLiteServerQueryResponse(resp)
	if err != nil {
		return tongo.TonNodeBlockIdExt{}, err
	}
	if parsedResp.Tag == LiteServerErrorTag {
		return tongo.TonNodeBlockIdExt{}, fmt.Errorf("lite server error: %v %v", parsedResp.LiteServerError.Code, parsedResp.LiteServerError.Message)
	}
	if parsedResp.Tag != LiteServerMasterchainInfoTag {
		return tongo.TonNodeBlockIdExt{}, fmt.Errorf("masterchain info not recieved")
	}
	return parsedResp.LiteServerMasterchainInfo.Last, nil
>>>>>>> e189b39e
}<|MERGE_RESOLUTION|>--- conflicted
+++ resolved
@@ -12,7 +12,6 @@
 	"github.com/startfellows/tongo/config"
 	"github.com/startfellows/tongo/tl"
 	"github.com/startfellows/tongo/tlb"
-	"github.com/startfellows/tongo/utils"
 	"net/http"
 )
 
@@ -528,28 +527,103 @@
 	return config.ParseConfig(resp.Body)
 }
 
-<<<<<<< HEAD
+// GetLastConfigAll
+// liteServer.getConfigAll mode:# id:tonNode.blockIdExt = liteServer.ConfigInfo;
+// liteServer.configInfo mode:# id:tonNode.blockIdExt state_proof:bytes config_proof:bytes = liteServer.ConfigInfo;
+// Returns config: (Hashmap 32 ^Cell) as a Cell from config_proof
+func (c *Client) GetLastConfigAll(ctx context.Context) (*boc.Cell, error) {
+	type getConfigAllRequest struct {
+		Mode uint32
+		ID   tongo.TonNodeBlockIdExt
+	}
+	type configInfo struct {
+		Mode        uint32
+		ID          tongo.TonNodeBlockIdExt
+		StateProof  []byte
+		ConfigProof []byte
+	}
+
+	lastBlock, err := c.GetMasterchainInfo(ctx)
+	if err != nil {
+		return nil, err
+	}
+
+	r := struct {
+		tl.SumType
+		GetConfigAllRequest getConfigAllRequest `tlSumType:"b7261b91"`
+	}{
+		SumType: "GetConfigAllRequest",
+		GetConfigAllRequest: getConfigAllRequest{
+			Mode: 0,
+			ID:   lastBlock,
+		},
+	}
+
+	rBytes, err := tl.Marshal(r)
+	if err != nil {
+		return nil, err
+	}
+	req := makeLiteServerQueryRequest(rBytes)
+	resp, err := c.adnlClient.Request(ctx, req)
+	if err != nil {
+		return nil, err
+	}
+	var pResp struct {
+		tlb.SumType
+		ConfigInfo configInfo      `tlSumType:"2f277bae"`
+		Error      LiteServerError `tlSumType:"48e1a9bb"`
+	}
+	reader := bytes.NewReader(resp)
+	err = tl.Unmarshal(reader, &pResp)
+	if err != nil {
+		return nil, err
+	}
+	if pResp.SumType == "Error" {
+		return nil, fmt.Errorf("error code: %v , message: %v", pResp.Error.Code, pResp.Error.Message)
+	}
+
+	cell, err := boc.DeserializeBoc(pResp.ConfigInfo.ConfigProof)
+	if err != nil {
+		return nil, err
+	}
+	var proof struct {
+		Proof tongo.MerkleProof[tongo.ShardStateUnsplit]
+	}
+	err = tlb.Unmarshal(cell[0], &proof)
+	if err != nil {
+		return nil, err
+	}
+	if proof.Proof.SumType != "MerkleProof" ||
+		proof.Proof.MerkleProof.VirtualRoot.Value.SumType != "ShardStateUnsplit" ||
+		proof.Proof.MerkleProof.VirtualRoot.Value.ShardStateUnsplit.Custom.Null ||
+		proof.Proof.MerkleProof.VirtualRoot.Value.ShardStateUnsplit.Custom.Value.Value.SumType != "McStateExtra" {
+		return nil, fmt.Errorf("can not extract config")
+	}
+	conf := boc.Cell(proof.Proof.MerkleProof.VirtualRoot.Value.ShardStateUnsplit.Custom.Value.Value.McStateExtra.Config.Config.Value)
+	return &conf, nil
+}
+
 // GetMasterchainInfo
 // liteServer.getMasterchainInfo = liteServer.MasterchainInfo;
 // liteServer.masterchainInfo last:tonNode.blockIdExt state_root_hash:int256
 // init:tonNode.zeroStateIdExt = liteServer.MasterchainInfo;
-func (c *Client) GetMasterchainInfo(ctx context.Context) (LiteServerMasterchainInfo, error) {
+func (c *Client) GetMasterchainInfo(ctx context.Context) (tongo.TonNodeBlockIdExt, error) {
 	req := makeLiteServerQueryRequest(makeLiteServerGetMasterchainInfoRequest())
 	resp, err := c.adnlClient.Request(ctx, req)
 	if err != nil {
-		return LiteServerMasterchainInfo{}, err
+		return tongo.TonNodeBlockIdExt{}, err
 	}
 	parsedResp, err := parseLiteServerQueryResponse(resp)
 	if err != nil {
-		return LiteServerMasterchainInfo{}, err
+		return tongo.TonNodeBlockIdExt{}, err
 	}
 	if parsedResp.Tag == LiteServerErrorTag {
-		return LiteServerMasterchainInfo{}, fmt.Errorf("lite server error: %v %v", parsedResp.LiteServerError.Code, parsedResp.LiteServerError.Message)
+		return tongo.TonNodeBlockIdExt{}, fmt.Errorf("lite server error: %v %v", parsedResp.LiteServerError.Code, parsedResp.LiteServerError.Message)
 	}
 	if parsedResp.Tag != LiteServerMasterchainInfoTag {
-		return LiteServerMasterchainInfo{}, fmt.Errorf("masterchain info not recieved")
-	}
-	return parsedResp.LiteServerMasterchainInfo, nil
+		return tongo.TonNodeBlockIdExt{}, fmt.Errorf("masterchain info not recieved")
+	}
+	return parsedResp.LiteServerMasterchainInfo.Last, nil
 }
 
 // RunSmcMethod
@@ -618,99 +692,4 @@
 		return tongo.VmStack{}, fmt.Errorf("method execution failed with code: %v", response.RunMethodResult.ExitCode)
 	}
 	return response.RunMethodResult.Result, nil
-=======
-// GetLastConfigAll
-// liteServer.getConfigAll mode:# id:tonNode.blockIdExt = liteServer.ConfigInfo;
-// liteServer.configInfo mode:# id:tonNode.blockIdExt state_proof:bytes config_proof:bytes = liteServer.ConfigInfo;
-// Returns config: (Hashmap 32 ^Cell) as a Cell from config_proof
-func (c *Client) GetLastConfigAll(ctx context.Context) (*boc.Cell, error) {
-	type getConfigAllRequest struct {
-		Mode uint32
-		ID   tongo.TonNodeBlockIdExt
-	}
-	type configInfo struct {
-		Mode        uint32
-		ID          tongo.TonNodeBlockIdExt
-		StateProof  []byte
-		ConfigProof []byte
-	}
-
-	lastBlock, err := c.GetMasterchainInfo(ctx)
-	if err != nil {
-		return nil, err
-	}
-
-	r := struct {
-		tl.SumType
-		GetConfigAllRequest getConfigAllRequest `tlSumType:"b7261b91"`
-	}{
-		SumType: "GetConfigAllRequest",
-		GetConfigAllRequest: getConfigAllRequest{
-			Mode: 0,
-			ID:   lastBlock,
-		},
-	}
-
-	rBytes, err := tl.Marshal(r)
-	if err != nil {
-		return nil, err
-	}
-	req := makeLiteServerQueryRequest(rBytes)
-	resp, err := c.adnlClient.Request(ctx, req)
-	if err != nil {
-		return nil, err
-	}
-	var pResp struct {
-		tlb.SumType
-		ConfigInfo configInfo      `tlSumType:"2f277bae"`
-		Error      LiteServerError `tlSumType:"48e1a9bb"`
-	}
-	reader := bytes.NewReader(resp)
-	err = tl.Unmarshal(reader, &pResp)
-	if err != nil {
-		return nil, err
-	}
-	if pResp.SumType == "Error" {
-		return nil, fmt.Errorf("error code: %v , message: %v", pResp.Error.Code, pResp.Error.Message)
-	}
-
-	cell, err := boc.DeserializeBoc(pResp.ConfigInfo.ConfigProof)
-	if err != nil {
-		return nil, err
-	}
-	var proof struct {
-		Proof tongo.MerkleProof[tongo.ShardStateUnsplit]
-	}
-	err = tlb.Unmarshal(cell[0], &proof)
-	if err != nil {
-		return nil, err
-	}
-	if proof.Proof.SumType != "MerkleProof" ||
-		proof.Proof.MerkleProof.VirtualRoot.Value.SumType != "ShardStateUnsplit" ||
-		proof.Proof.MerkleProof.VirtualRoot.Value.ShardStateUnsplit.Custom.Null ||
-		proof.Proof.MerkleProof.VirtualRoot.Value.ShardStateUnsplit.Custom.Value.Value.SumType != "McStateExtra" {
-		return nil, fmt.Errorf("can not extract config")
-	}
-	conf := boc.Cell(proof.Proof.MerkleProof.VirtualRoot.Value.ShardStateUnsplit.Custom.Value.Value.McStateExtra.Config.Config.Value)
-	return &conf, nil
-}
-
-func (c *Client) GetMasterchainInfo(ctx context.Context) (tongo.TonNodeBlockIdExt, error) {
-	req := makeLiteServerQueryRequest(makeLiteServerGetMasterchainInfoRequest())
-	resp, err := c.adnlClient.Request(ctx, req)
-	if err != nil {
-		return tongo.TonNodeBlockIdExt{}, err
-	}
-	parsedResp, err := parseLiteServerQueryResponse(resp)
-	if err != nil {
-		return tongo.TonNodeBlockIdExt{}, err
-	}
-	if parsedResp.Tag == LiteServerErrorTag {
-		return tongo.TonNodeBlockIdExt{}, fmt.Errorf("lite server error: %v %v", parsedResp.LiteServerError.Code, parsedResp.LiteServerError.Message)
-	}
-	if parsedResp.Tag != LiteServerMasterchainInfoTag {
-		return tongo.TonNodeBlockIdExt{}, fmt.Errorf("masterchain info not recieved")
-	}
-	return parsedResp.LiteServerMasterchainInfo.Last, nil
->>>>>>> e189b39e
 }