package tongo

import (
	"github.com/startfellows/tongo/boc"
	"github.com/startfellows/tongo/tlb"
)

// MerkleProof
// !merkle_proof#03 {X:Type} virtual_hash:bits256 depth:uint16 virtual_root:^X = MERKLE_PROOF X;
type MerkleProof[T any] struct {
	tlb.SumType
	MerkleProof struct {
		VirtualHash Hash
<<<<<<< HEAD
		Depth       boc.BitString `tlb:"16bits"`
		VirtualRoot tlb.Ref[T]
=======
		Depth       uint32 `tlb:"16bits"`
		VirtualRoot T      `tlb:"^"`
>>>>>>> 0084d082
	} `tlbSumType:"!merkle_proof#03"`
}

// !merkle_update#02 {X:Type} old_hash:bits256 new_hash:bits256
//   old:^X new:^X = MERKLE_UPDATE X;
type MerkleUpdate[T any] struct {
	tlb.SumType
	MerkleUpdate struct {
		OldHash Hash
		NewHash Hash
		Old     tlb.Ref[T]
		New     tlb.Ref[T]
	} `tlbSumType:"!merkle_update#02"`
}

// block_info#9bc7a987 version:uint32
//   not_master:(## 1)
//   after_merge:(## 1) before_split:(## 1)
//   after_split:(## 1)
//   want_split:Bool want_merge:Bool
//   key_block:Bool vert_seqno_incr:(## 1)
//   flags:(## 8) { flags <= 1 }
//   seq_no:# vert_seq_no:# { vert_seq_no >= vert_seqno_incr }
//   { prev_seq_no:# } { ~prev_seq_no + 1 = seq_no }
//   shard:ShardIdent gen_utime:uint32
//   start_lt:uint64 end_lt:uint64
//   gen_validator_list_hash_short:uint32
//   gen_catchain_seqno:uint32
//   min_ref_mc_seqno:uint32
//   prev_key_block_seqno:uint32
//   gen_software:flags . 0?GlobalVersion
//   master_ref:not_master?^BlkMasterInfo
//   prev_ref:^(BlkPrevInfo after_merge)
//   prev_vert_ref:vert_seqno_incr?^(BlkPrevInfo 0)
//   = BlockInfo;
type BlockInfo struct {
	tlb.SumType
	BlockInfo struct {
		Version                   uint32
		NotMaster                 bool
		AfterMerge                bool
		BeforeSplit               bool
		AfterSplit                bool
		WantSplit                 bool
		WantMerge                 bool
		KeyBlock                  bool
		VertSeqNoIncr             bool
		Flags                     uint32 `tlb:"8bits"`
		SeqNo                     uint32
		VertSeqNo                 uint32
		Shard                     ShardIdent
		GenUtime                  uint32
		StartLt                   uint64
		EndLt                     uint64
		GenValidatorListHashShort uint32
		GenCatchainSeqNo          uint32
		MinRefMcSeqNo             uint32
		PrevKeyBlockSeqNo         uint32
		GenSoftware               GlobalVersion
		MasterRef                 tlb.Ref[BlkMasterInfo]
		PrevRefNotAfterMerge      tlb.Ref[BlkPrevInfo0]
		PrevRefAfterMerge         tlb.Ref[BlkPrevInfo1]
		PrevVertRef               tlb.Ref[BlkPrevInfo0]
	} `tlbSumType:"block_info#9bc7a987"`
}

func (b *BlockInfo) UnmarshalTLB(c *boc.Cell, tag string) error {
	sumType, err := c.ReadUint(32)
	if err != nil {
		return err
	}
	if sumType != 0x87a9c79b {
		return nil
	}
	b.SumType = "BlockInfo"
	err = tlb.Unmarshal(c, &b.BlockInfo.Version)
	if err != nil {
		return err
	}
	err = tlb.Unmarshal(c, &b.BlockInfo.NotMaster)
	if err != nil {
		return err
	}
	err = tlb.Unmarshal(c, &b.BlockInfo.AfterMerge)
	if err != nil {
		return err
	}
	err = tlb.Unmarshal(c, &b.BlockInfo.BeforeSplit)
	if err != nil {
		return err
	}
	err = tlb.Unmarshal(c, &b.BlockInfo.AfterSplit)
	if err != nil {
		return err
	}
	err = tlb.Unmarshal(c, &b.BlockInfo.WantSplit)
	if err != nil {
		return err
	}
	err = tlb.Unmarshal(c, &b.BlockInfo.WantMerge)
	if err != nil {
		return err
	}
	err = tlb.Unmarshal(c, &b.BlockInfo.KeyBlock)
	if err != nil {
		return err
	}
	err = tlb.Unmarshal(c, &b.BlockInfo.VertSeqNoIncr)
	if err != nil {
		return err
	}
	err = tlb.Unmarshal(c, &b.BlockInfo.Flags)
	if err != nil {
		return err
	}
	err = tlb.Unmarshal(c, &b.BlockInfo.SeqNo)
	if err != nil {
		return err
	}
	err = tlb.Unmarshal(c, &b.BlockInfo.VertSeqNo)
	if err != nil {
		return err
	}
	err = tlb.Unmarshal(c, &b.BlockInfo.Shard)
	if err != nil {
		return err
	}
	err = tlb.Unmarshal(c, &b.BlockInfo.GenUtime)
	if err != nil {
		return err
	}
	err = tlb.Unmarshal(c, &b.BlockInfo.StartLt)
	if err != nil {
		return err
	}
	err = tlb.Unmarshal(c, &b.BlockInfo.EndLt)
	if err != nil {
		return err
	}
	err = tlb.Unmarshal(c, &b.BlockInfo.GenValidatorListHashShort)
	if err != nil {
		return err
	}
	err = tlb.Unmarshal(c, &b.BlockInfo.GenCatchainSeqNo)
	if err != nil {
		return err
	}
	err = tlb.Unmarshal(c, &b.BlockInfo.MinRefMcSeqNo)
	if err != nil {
		return err
	}
	err = tlb.Unmarshal(c, &b.BlockInfo.PrevKeyBlockSeqNo)
	if err != nil {
		return err
	}
	if b.BlockInfo.Flags == 1 {
		err = tlb.Unmarshal(c, &b.BlockInfo.GenSoftware)
		if err != nil {
			return err
		}
	}
	if b.BlockInfo.NotMaster {
		err = tlb.Unmarshal(c, &b.BlockInfo.MasterRef)
		if err != nil {
			return err
		}
	}
	if b.BlockInfo.AfterMerge {
		err = tlb.Unmarshal(c, &b.BlockInfo.PrevRefAfterMerge)
		if err != nil {
			return err
		}
	} else {
		err = tlb.Unmarshal(c, &b.BlockInfo.PrevRefNotAfterMerge)
		if err != nil {
			return err
		}
	}
	if b.BlockInfo.VertSeqNoIncr {
		err = tlb.Unmarshal(c, &b.BlockInfo.PrevVertRef)
		if err != nil {
			return err
		}
	}

	return nil
}

// prev_blk_info$_ prev:ExtBlkRef = BlkPrevInfo 0;
// prev_blks_info$_ prev1:^ExtBlkRef prev2:^ExtBlkRef = BlkPrevInfo 1;
type BlkPrevInfo0 struct {
	Prev ExtBlkRef
}

type BlkPrevInfo1 struct {
	Prev1 tlb.Ref[ExtBlkRef]
	Prev2 tlb.Ref[ExtBlkRef]
}

// capabilities#c4 version:uint32 capabilities:uint64 = GlobalVersion;
type GlobalVersion struct {
	GlobalVersion struct {
		Version      uint32
		Capabilities uint64
	} `tlbSumType:"capabilities#c4"`
}

// block#11ef55aa global_id:int32
//   info:^BlockInfo value_flow:^ValueFlow
//   state_update:^(MERKLE_UPDATE ShardState)
//   extra:^BlockExtra = Block;
type Block struct {
	tlb.SumType
	Block struct {
		GlobalId    int32
		Info        tlb.Ref[BlockInfo]
		ValueFollow tlb.Ref[ValueFlow]
		StateUpdate tlb.Ref[MerkleUpdate[ShardState]]
		Extra       tlb.Ref[BlockExtra]
	} `tlbSumType:"block#11ef55aa"`
}

// block_extra in_msg_descr:^InMsgDescr
//   out_msg_descr:^OutMsgDescr
//   account_blocks:^ShardAccountBlocks
//   rand_seed:bits256
//   created_by:bits256
//   custom:(Maybe ^McBlockExtra) = BlockExtra;
type BlockExtra struct {
	InMsgDescr    tlb.Ref[InMsgDescr]
	OutMsgDescr   tlb.Ref[OutMsgDescr]
	AccountBlocks tlb.Ref[ShardAccountBlocks]
	RandSeed      Hash
	CreatedBy     Hash
	Custom        tlb.Maybe[McBlockExtra]
}

// masterchain_block_extra#cca5
//   key_block:(## 1)
//   shard_hashes:ShardHashes
//   shard_fees:ShardFees
//   ^[ prev_blk_signatures:(HashmapE 16 CryptoSignaturePair)
//      recover_create_msg:(Maybe ^InMsg)
//      mint_msg:(Maybe ^InMsg) ]
//   config:key_block?ConfigParams
// = McBlockExtra;
type McBlockExtra struct {
	tlb.SumType
	McBlockExtra struct {
		KeyBlock     bool
		ShardHashes  ShardHashes
		ShardFees    ShardFees
		McExtraOther tlb.Ref[struct {
			PrevBlkSignatures tlb.HashmapE[CryptoSignaturePair] `tlb:"16bits"`
			RecoverCreate     tlb.Maybe[tlb.Ref[InMsg]]
			MintMsg           tlb.Maybe[tlb.Ref[InMsg]]
		}]
		Config ConfigParams
	} `tlbSumType:"masterchain_block_extra#cca5"`
}

func (m *McBlockExtra) UnmarshalTLB(c *boc.Cell, tag string) error {
	sumType, err := c.ReadUint(16)
	if err != nil {
		return err
	}
	if sumType != 0xa5cc {
		return nil
	}
	m.SumType = "McBlockExtra"
	err = tlb.Unmarshal(c, &m.McBlockExtra.KeyBlock)
	if err != nil {
		return err
	}
	err = tlb.Unmarshal(c, &m.McBlockExtra.ShardHashes)
	if err != nil {
		return err
	}
	err = tlb.Unmarshal(c, &m.McBlockExtra.ShardFees)
	if err != nil && err != boc.ErrNotEnoughRefs {
		return err
	}
	if c != nil {
		err = m.McBlockExtra.McExtraOther.Value.PrevBlkSignatures.UnmarshalTLB(c, "16bits")
		if err != nil {
			return err
		}
		err = tlb.Unmarshal(c, &m.McBlockExtra.McExtraOther.Value.RecoverCreate)
		if err != nil {
			return err
		}
		err = tlb.Unmarshal(c, &m.McBlockExtra.McExtraOther.Value.MintMsg)
		if err != nil {
			return err
		}
	}
	if m.McBlockExtra.KeyBlock {
		err = tlb.Unmarshal(c, &m.McBlockExtra.Config)
		if err != nil {
			return err
		}
	}
	return nil
}

// sig_pair$_ node_id_short:bits256 sign:CryptoSignature = CryptoSignaturePair;  // 256+x ~ 772 bits
type CryptoSignaturePair struct {
	NodeIdShort Hash
	Sign        CryptoSignature
}

// ed25519_signature#5 R:bits256 s:bits256 = CryptoSignatureSimple;  // 516 bits
// _ CryptoSignatureSimple = CryptoSignature;
type CryptoSignatureSimple struct {
	tlb.SumType
	CryptoSignatureSimple struct {
		R Hash
		S Hash
	} `tlbSumType:"ed25519_signature#5"`
}
type CryptoSignature CryptoSignatureSimple

// _ fees:CurrencyCollection create:CurrencyCollection = ShardFeeCreated;
type ShardFeeCreated struct {
	Fees   CurrencyCollection
	Create CurrencyCollection
}

// _ (HashmapAugE 96 ShardFeeCreated ShardFeeCreated) = ShardFees;
type ShardFees struct {
	Hashmap tlb.HashmapAugE[ShardFeeCreated, ShardFeeCreated] `tlb:"96bits"`
}

// _ (HashmapAugE 256 InMsg ImportFees) = InMsgDescr;
type InMsgDescr struct {
	Hashmap tlb.HashmapAugE[InMsg, ImportFees] `tlb:"256bits"`
}

// msg_import_ext$000 msg:^(Message Any) transaction:^Transaction
//               = InMsg;
// msg_import_ihr$010 msg:^(Message Any) transaction:^Transaction
//     ihr_fee:Grams proof_created:^Cell = InMsg;
// msg_import_imm$011 in_msg:^MsgEnvelope
//     transaction:^Transaction fwd_fee:Grams = InMsg;
// msg_import_fin$100 in_msg:^MsgEnvelope
//     transaction:^Transaction fwd_fee:Grams = InMsg;
// msg_import_tr$101  in_msg:^MsgEnvelope out_msg:^MsgEnvelope
//     transit_fee:Grams = InMsg;
// msg_discard_fin$110 in_msg:^MsgEnvelope transaction_id:uint64
//     fwd_fee:Grams = InMsg;
// msg_discard_tr$111 in_msg:^MsgEnvelope transaction_id:uint64
//     fwd_fee:Grams proof_delivered:^Cell = InMsg;
type InMsg struct {
	tlb.SumType
	MsgImportExt struct {
		Msg         tlb.Ref[Message[tlb.Any]]
		Transaction tlb.Ref[Transaction]
	} `tlbSumType:"msg_import_ext$000"`
	MsgImportIhr struct {
		Msg          tlb.Ref[Message[tlb.Any]]
		Transaction  tlb.Ref[Transaction]
		IhrFee       Grams
		ProofCreated tlb.Ref[boc.Cell]
	} `tlbSumType:"msg_import_ihr$010"`
	MsgImportImm struct {
		InMsg       tlb.Ref[MsgEnvelope]
		Transaction tlb.Ref[Transaction]
		FwdFee      Grams
	} `tlbSumType:"msg_import_imm$011"`
	MsgImportFin struct {
		InMsg       tlb.Ref[MsgEnvelope]
		Transaction tlb.Ref[Transaction]
		FwdFee      Grams
	} `tlbSumType:"msg_import_fin$100"`
	MsgImportTr struct {
		InMsg      tlb.Ref[MsgEnvelope]
		OutMsg     tlb.Ref[MsgEnvelope]
		TransitFee Grams
	} `tlbSumType:"msg_import_tr$101"`
	MsgDiscardFin struct {
		InMsg         tlb.Ref[MsgEnvelope]
		TransactionId uint64
		FwdFee        Grams
	} `tlbSumType:"msg_discard_fin$110"`
	MsgDiscardTr struct {
		InMsg          tlb.Ref[MsgEnvelope]
		TransactionId  uint64
		FwdFee         Grams
		ProofDelivered tlb.Ref[boc.Cell]
	} `tlbSumType:"msg_discard_tr$111"`
}

// import_fees$_ fees_collected:Grams
//   value_imported:CurrencyCollection = ImportFees;
type ImportFees struct {
	FeesCollected Grams
	ValueImported CurrencyCollection
}

// _ (HashmapAugE 256 OutMsg CurrencyCollection) = OutMsgDescr
type OutMsgDescr struct {
	Hashmap tlb.HashmapAugE[OutMsg, ImportFees] `tlb:"256bits"`
}

// msg_export_ext$000 msg:^(Message Any)
//     transaction:^Transaction = OutMsg;
// msg_export_imm$010 out_msg:^MsgEnvelope
//     transaction:^Transaction reimport:^InMsg = OutMsg;
// msg_export_new$001 out_msg:^MsgEnvelope
//     transaction:^Transaction = OutMsg;
// msg_export_tr$011  out_msg:^MsgEnvelope
//     imported:^InMsg = OutMsg;
// msg_export_deq$1100 out_msg:^MsgEnvelope
//     import_block_lt:uint63 = OutMsg;
// msg_export_deq_short$1101 msg_env_hash:bits256
//     next_workchain:int32 next_addr_pfx:uint64
//     import_block_lt:uint64 = OutMsg;
// msg_export_tr_req$111 out_msg:^MsgEnvelope
//     imported:^InMsg = OutMsg;
// msg_export_deq_imm$100 out_msg:^MsgEnvelope
//     reimport:^InMsg = OutMsg;
type OutMsg struct {
	tlb.SumType
	MsgExportExt struct {
		Msg         tlb.Ref[Message[tlb.Any]]
		Transaction tlb.Ref[Transaction]
	} `tlbSumType:"msg_export_ext$000"`
	MsgExportImm struct {
		OutMsg      tlb.Ref[MsgEnvelope]
		Transaction tlb.Ref[Transaction]
		Reimport    tlb.Ref[InMsg]
	} `tlbSumType:"msg_export_imm$010"`
	MsgExportNew struct {
		OutMsg      tlb.Ref[MsgEnvelope]
		Transaction tlb.Ref[Transaction]
	} `tlbSumType:"msg_export_new$001"`
	MsgExportTr struct {
		OutMsg   tlb.Ref[MsgEnvelope]
		Imported tlb.Ref[InMsg]
	} `tlbSumType:"msg_export_tr$011"`
	MsgExportDeq struct {
		OutMsg      tlb.Ref[MsgEnvelope]
		ImportBlock boc.BitString `tlb:"63bits"`
	} `tlbSumType:"msg_export_deq$1100"`
	MsgExportDeqShort struct {
		MsgEnvHash     Hash
		NextWorkchain  uint32
		NextAddrPrefix uint64
		ImportBlockLt  uint64
	} `tlbSumType:"msg_export_deq_short$1101"`
	MsgExportTrReq struct {
		OutMsg   tlb.Ref[MsgEnvelope]
		Imported tlb.Ref[InMsg]
	} `tlbSumType:"msg_export_tr_req$111"`
	MsgExportDeqImm struct {
		OutMsg   tlb.Ref[MsgEnvelope]
		Reimport tlb.Ref[InMsg]
	} `tlbSumType:"msg_export_deq_imm$100"`
}

// _ (HashmapAugE 256 AccountBlock CurrencyCollection) = ShardAccountBlocks
type ShardAccountBlocks struct {
	Hashmap tlb.HashmapAugE[AccountBlock, ImportFees] `tlb:"256bits"`
}

// acc_trans#5 account_addr:bits256
//             transactions:(HashmapAug 64 ^Transaction CurrencyCollection)
//             state_update:^(HASH_UPDATE Account)
//           = AccountBlock;
type AccountBlock struct {
	tlb.SumType
	AccountBlock struct {
		AccountAddr  Hash
		Transactions tlb.HashmapAugE[tlb.Ref[Transaction], CurrencyCollection] `tlb:"64bits"`
		StateUpdate  tlb.Ref[HashUpdate]
	} `tlbSumType:"acc_trans#5"`
}

// value_flow#b8e48dfb ^[ from_prev_blk:CurrencyCollection
//   to_next_blk:CurrencyCollection
//   imported:CurrencyCollection
//   exported:CurrencyCollection ]
//   fees_collected:CurrencyCollection
//   ^[
//   fees_imported:CurrencyCollection
//   recovered:CurrencyCollection
//   created:CurrencyCollection
//   minted:CurrencyCollection
//   ] = ValueFlow;
type ValueFlow struct {
	ValueFlow struct {
		Block1 tlb.Ref[struct {
			FromPrevBlk   CurrencyCollection
			ToNextBlk     CurrencyCollection
			Imported      CurrencyCollection
			Exported      CurrencyCollection
			FeesCollected CurrencyCollection
		}]
		Block2 tlb.Ref[struct {
			FeesImported CurrencyCollection
			Recovered    CurrencyCollection
			Created      CurrencyCollection
			Minted       CurrencyCollection
		}]
	} `tlbSumType:"value_flow#b8e48dfb"`
}

// ShardStateUnsplit
// shard_state#9023afe2 global_id:int32
// shard_id:ShardIdent
// seq_no:uint32 vert_seq_no:#
// gen_utime:uint32 gen_lt:uint64
// min_ref_mc_seqno:uint32
// out_msg_queue_info:^OutMsgQueueInfo
// before_split:(## 1)
// accounts:^ShardAccounts
// ^[ overload_history:uint64 underload_history:uint64
// total_balance:CurrencyCollection
// total_validator_fees:CurrencyCollection
// libraries:(HashmapE 256 LibDescr)
// master_ref:(Maybe BlkMasterInfo) ]
// custom:(Maybe ^McStateExtra)
// = ShardStateUnsplit;
type ShardStateUnsplit struct {
	tlb.SumType
	ShardStateUnsplit struct {
		GlobalID        int32
		ShardID         ShardIdent
		SeqNo           uint32
		VertSeqNo       uint32
		GenUtime        uint32
		GenLt           uint64
		MinRefMcSeqno   uint32
<<<<<<< HEAD
		OutMsgQueueInfo tlb.Ref[OutMsgQueueInfo] // [tlb.Any] //
		BeforeSplit     bool
		Accounts        tlb.Ref[ShardAccounts]          //[tlb.Any] //
		Other           tlb.Ref[ShardStateUnsplitOther] //[tlb.Any]       //
		Custom          tlb.Maybe[tlb.Ref[McStateExtra]]
=======
		OutMsgQueueInfo tlb.Any `tlb:"^"` // TODO: implement decoding OutMsgQueueInfo fields
		BeforeSplit     bool
		Accounts        struct {
			ShardAccounts tlb.HashmapE[tlb.Any] `tlb:"256bits"` // TODO: implement HashmapAugE and some problems with decoding Account
		} `tlb:"^"`
		Other  tlb.Any `tlb:"^"` // TODO: implement decoding Other fields
		Custom tlb.Maybe[tlb.Ref[McStateExtra]]
>>>>>>> 0084d082
	} `tlbSumType:"shard_state#9023afe2"`
	// SplitState struct{} `tlbSumType:"split_state#5f327da5"` // rare case
}

// _ ShardStateUnsplit = ShardState;
// split_state#5f327da5 left:^ShardStateUnsplit right:^ShardStateUnsplit = ShardState;
type ShardState struct {
	tlb.SumType
	ShardStateUnsplit
	SplitState struct {
		Left  tlb.Ref[ShardStateUnsplit]
		Right tlb.Ref[ShardStateUnsplit]
	} `tlbSumType:"split_state#5f327da5"`
}

// ShardIdent
// shard_ident$00 shard_pfx_bits:(#<= 60)
// workchain_id:int32 shard_prefix:uint64 = ShardIdent;
type ShardIdent struct {
	tlb.SumType
	ShardIdent struct {
		ShardPfxBits uint64 `tlb:"6bits"` // TODO: implement lim uint tag
		WorkchainID  int32
		ShardPrefix  uint64
	} `tlbSumType:"shardident$00"`
}

// func (s *ShardIdent) UnmarshalTLB(c *boc.Cell, tag string) error {
// 	t, err := c.ReadUint(2)
// 	if err != nil {
// 		return err
// 	}
// 	if t != 0 {
// 		return fmt.Errorf("invalid tag")
// 	}
// 	prefixBits, err := c.ReadLimUint(60)
// 	if err != nil {
// 		return err
// 	}
// 	workchain, err := c.ReadInt(32)
// 	if err != nil {
// 		return err
// 	}
// 	prefix, err := c.ReadUint(64)
// 	if err != nil {
// 		return err
// 	}
// 	s.SumType = "ShardIdent"
// 	s.ShardIdent.ShardPfxBits = uint64(prefixBits)
// 	s.ShardIdent.WorkchainID = int32(workchain)
// 	s.ShardIdent.ShardPrefix = prefix
// 	return nil
// }

// _ out_queue:OutMsgQueue proc_info:ProcessedInfo
// ihr_pending:IhrPendingInfo = OutMsgQueueInfo;
type OutMsgQueueInfo struct {
	OutQueue  OutMsgQueue
	ProcInfo  ProcessedInfo
	IhrPendig IhrPendingInfo
}

// _ (HashmapAugE 352 EnqueuedMsg uint64) = OutMsgQueue;
type OutMsgQueue struct {
	//Queue tlb.HashmapE[EnqueuedMsg] `tlb:"352bits"`
	Queue tlb.HashmapAugE[EnqueuedMsg, uint64] `tlb:"352bits"`
}

// _ enqueued_lt:uint64 out_msg:^MsgEnvelope = EnqueuedMsg;
type EnqueuedMsg struct {
	EnqueuedLt uint64
	OutMsg     tlb.Ref[MsgEnvelope]
}

// 	msg_envelope#4 cur_addr:IntermediateAddress
//  next_addr:IntermediateAddress fwd_fee_remaining:Grams
//  msg:^(Message Any) = MsgEnvelope;
type MsgEnvelope struct {
	tlb.SumType
	MsgEnvelope struct {
		CurrentAddress  IntermediateAddress
		NextAddress     IntermediateAddress
		FwdFeeRemaining Grams
		Msg             tlb.Ref[Message[tlb.Any]]
	} `tlbSumType:"msg_envelope#4"`
}

// interm_addr_regular$0 use_dest_bits:(#<= 96) = IntermediateAddress;
// interm_addr_simple$10 workchain_id:int8 addr_pfx:uint64 = IntermediateAddress;
// interm_addr_ext$11 workchain_id:int32 addr_pfx:uint64 = IntermediateAddress;
type IntermediateAddress struct {
	tlb.SumType
	IntermediateAddressRegular struct {
		UseDestBits boc.BitString `tlb:"7bits"`
	} `tlbSumType:"interm_addr_regular$0"`
	IntermediateAddressSimple struct {
		WorkchainId   boc.BitString `tlb:"8bits"`
		AddressPrefix uint64
	} `tlbSumType:"interm_addr_simple$10"`
	IntermediateAddressExt struct {
		WorkchainId   int32
		AddressPrefix uint64
	} `tlbSumType:"interm_addr_ext$11"`
}

// _ (HashmapE 96 ProcessedUpto) = ProcessedInfo;
type ProcessedInfo struct {
	ProcessedInfo tlb.HashmapE[ProcessedUpto] `tlb:"96bits"`
}

// processed_upto$_ last_msg_lt:uint64 last_msg_hash:bits256 = ProcessedUpto;
type ProcessedUpto struct {
	LastMsg     uint64
	LastMsgHash Hash
}

// _ (HashmapE 320 IhrPendingSince) = IhrPendingInfo;
type IhrPendingInfo struct {
	IhrPendingInfo tlb.HashmapE[IhrPendingSince] `tlb:"320bits"`
}

// ihr_pending$_ import_lt:uint64 = IhrPendingSince;
type IhrPendingSince struct {
	ImportLt uint64
}

// _ (HashmapAugE 256 ShardAccount DepthBalanceInfo) = ShardAccounts;
type ShardAccounts struct {
	//Accounts tlb.HashmapE[ShardAccount] `tlb:"256bits"`
	Accounts tlb.HashmapAugE[ShardAccount, DepthBalanceInfo] `tlb:"256bits"`
}

// depth_balance$_ split_depth:(#<= 30) balance:CurrencyCollection = DepthBalanceInfo;
type DepthBalanceInfo struct {
	SplitDepth boc.BitString `tlb:"5bits"`
	Balance    CurrencyCollection
}

// ^[ overload_history:uint64 underload_history:uint64
// total_balance:CurrencyCollection
// total_validator_fees:CurrencyCollection
// libraries:(HashmapE 256 LibDescr)
// master_ref:(Maybe BlkMasterInfo) ]
type ShardStateUnsplitOther struct {
	OverloadHistory    uint64
	UnderloadHistory   uint64
	TotalBalance       CurrencyCollection
	TotalValidatorFees CurrencyCollection
	Libraries          tlb.HashmapE[LibDescr] `tlb:"256bits"`
	MasterRef          tlb.Maybe[BlkMasterInfo]
}

// shared_lib_descr$00 lib:^Cell publishers:(Hashmap 256 True)
//   = LibDescr;
type LibDescr struct {
	tlb.SumType
	LibDescr struct {
		Lib        tlb.Ref[boc.Cell]
		Publishers LibDescrPub
	} `tlbSumType:"shared_lib_descr$00"`
}

type LibDescrPub struct {
	Pub tlb.Hashmap[bool] `tlb:"256bits"`
}

// master_info$_ master:ExtBlkRef = BlkMasterInfo;
type BlkMasterInfo struct {
	Master ExtBlkRef
}

// ext_blk_ref$_ end_lt:uint64
// seq_no:uint32 root_hash:bits256 file_hash:bits256
// = ExtBlkRef;
type ExtBlkRef struct {
	EndLt    uint64
	SeqNo    uint32
	RootHash Hash
	FileHash Hash
}

// func (s *ShardIdent) UnmarshalTLB(c *boc.Cell, tag string) error {
// 	t, err := c.ReadUint(2)
// 	if err != nil {
// 		return err
// 	}
// 	if t != 0 {
// 		return fmt.Errorf("invalid tag")
// 	}
// 	prefixBits, err := c.ReadLimUint(60)
// 	if err != nil {
// 		return err
// 	}
// 	workchain, err := c.ReadInt(32)
// 	if err != nil {
// 		return err
// 	}
// 	prefix, err := c.ReadUint(64)
// 	if err != nil {
// 		return err
// 	}
// 	s.SumType = "ShardIdent"
// 	s.ShardIdent.ShardPfxBits = uint64(prefixBits)
// 	s.ShardIdent.WorkchainID = int32(workchain)
// 	s.ShardIdent.ShardPrefix = prefix
// 	return nil
// }

// McStateExtra
// masterchain_state_extra#cc26
// shard_hashes:ShardHashes
// config:ConfigParams
// ^[ flags:(## 16) { flags <= 1 }
// validator_info:ValidatorInfo
// prev_blocks:OldMcBlocksInfo
// after_key_block:Bool
// last_key_block:(Maybe ExtBlkRef)
// block_create_stats:(flags . 0)?BlockCreateStats ]
// global_balance:CurrencyCollection
// = McStateExtra;
type McStateExtra struct {
	tlb.SumType
	McStateExtra struct {
		ShardHashes   ShardHashes
		Config        ConfigParams
<<<<<<< HEAD
		Other         tlb.Ref[McStateExtraOther]
=======
		Other         tlb.Any `tlb:"^"` // TODO: implement decoding other fields
>>>>>>> 0084d082
		GlobalBalance CurrencyCollection
	} `tlbSumType:"masterchain_state_extra#cc26"`
}

// ShardHashes
// _ (HashmapE 32 ^(BinTree ShardDescr)) = ShardHashes;
type ShardHashes struct {
	Hashes tlb.HashmapE[tlb.Ref[ShardInfoBinTree]] `tlb:"32bits"`
}

type ConfigHashMap struct {
	Hashmap tlb.Hashmap[tlb.Ref[boc.Cell]] `tlb:"32bits"`
}

// ConfigParams
// _ config_addr:bits256 config:^(Hashmap 32 ^Cell)
// = ConfigParams;
type ConfigParams struct {
	ConfigAddr Hash
<<<<<<< HEAD
	Config     tlb.Ref[ConfigHashMap] //`tlb:"32bits"` // TODO: implement decoding config
}

// type ConfigParams struct {
// 	ConfigAddr Hash
// 	Config     tlb.Ref[tlb.Any] `tlb:"32bits"` // TODO: implement decoding config
// }

// ^[ flags:(## 16) { flags <= 1 }
// validator_info:ValidatorInfo
// prev_blocks:OldMcBlocksInfo
// after_key_block:Bool
// last_key_block:(Maybe ExtBlkRef)
// block_create_stats:(flags . 0)?BlockCreateStats ]
type McStateExtraOther struct {
	tlb.SumType
	// Flags boc.BitString `tlb:"16bits"`
	McStateExtra struct {
		ValidatorInfo ValidatorInfo
		PrevBlocks    OldMcBlocksInfo
		AfterKeyBlock bool
		LastKeyBlock  tlb.Maybe[ExtBlkRef]
	} `tlbSumType:"flags#0000"`
	McStateExtraWithBlockStats struct {
		ValidatorInfo    ValidatorInfo
		PrevBlocks       OldMcBlocksInfo
		AfterKeyBlock    bool
		LastKeyBlock     tlb.Maybe[ExtBlkRef]
		BlockCreateStats BlockCreateStats
	} `tlbSumType:"flags#0001"`
}

// func (mc *McStateExtraOther) UnmarshalTLB(c *boc.Cell, tag string) error {
// 	err := mc.Flags.UnmarshalTLB(c, "16bits")
// 	if err != nil {
// 		return err
// 	}
// 	err = tlb.Unmarshal(c, &mc.ValidatorInfo)
// 	if err != nil {
// 		return err
// 	}
// 	err = tlb.Unmarshal(c, &mc.PrevBlocks)
// 	if err != nil {
// 		return err
// 	}
// 	err = tlb.Unmarshal(c, &mc.AfterKeyBlock)
// 	if err != nil {
// 		return err
// 	}
// 	err = tlb.Unmarshal(c, &mc.LastKeyBlock)
// 	if err != nil {
// 		return err
// 	}
// 	if (binary.BigEndian.Uint16(mc.Flags.Buffer()) & 0x1) == 0x1 {
// 		err = tlb.Unmarshal(c, &mc.BlockCreateStats)
// 		if err != nil {
// 			return err
// 		}
// 	}
// 	return nil
// }

// validator_info$_
//   validator_list_hash_short:uint32
//   catchain_seqno:uint32
//   nx_cc_updated:Bool
// = ValidatorInfo;
type ValidatorInfo struct {
	ValidatorListHashShort uint32
	CatchainSeqno          uint32
	NxCcUpdated            bool
}

// _ (HashmapAugE 32 KeyExtBlkRef KeyMaxLt) = OldMcBlocksInfo
type OldMcBlocksInfo struct {
	//Info tlb.HashmapE[KeyExtBlkRef] `tlb:"32bits"`
	Info tlb.HashmapAugE[KeyExtBlkRef, KeyMaxLt] `tlb:"32bits"`
}

// func (mc *OldMcBlocksInfo) UnmarshalTLB(c *boc.Cell, tag string) error {
// 	// hashmapaug
// 	r, err := c.ReadBit()
// 	if err != nil {
// 		return err
// 	}

// 	if r {
// 		// cc := boc.NewCell()
// 		// cc.WriteBit(true)
// 		// cc.WriteBitString(c.ReadRemainingBits())
// 		// c.WriteBitString(cc.ReadRemainingBits())

// 		err := mc.Info.UnmarshalTLB(c, "32bits")
// 		if err != nil {
// 			return err
// 		}
// 	}
// 	var keyMaxLt KeyMaxLt
// 	err = tlb.Unmarshal(c, &keyMaxLt)
// 	if err != nil {
// 		return err
// 	}

// 	return nil
// }

// _ key:Bool max_end_lt:uint64 = KeyMaxLt;
type KeyMaxLt struct {
	Key      bool
	MaxEndLt uint64
}

// _ key:Bool blk_ref:ExtBlkRef = KeyExtBlkRef;
type KeyExtBlkRef struct {
	Key    bool
	BlkRef ExtBlkRef
}

// block_create_stats#17 counters:(HashmapE 256 CreatorStats) = BlockCreateStats;
// block_create_stats_ext#34 counters:(HashmapAugE 256 CreatorStats uint32) = BlockCreateStats;
type BlockCreateStats struct {
	tlb.SumType
	BlockCreateStats struct {
		Counters tlb.HashmapE[CreatorStats] `tlb:"256bits"`
	} `tlbSumType:"block_create_stats#17"`
	BlockCreateStatsExt struct {
		Counters tlb.HashmapAugE[CreatorStats, uint32] `tlb:"256bits"`
	} `tlbSumType:"block_create_statsext#34"`
}

// creator_info#4 mc_blocks:Counters shard_blocks:Counters = CreatorStats;
type CreatorStats struct {
	tlb.SumType
	CreatorStats struct {
		McBlocks    Counters
		ShardBlocks Counters
	} `tlbSumType:"creator_info#4"`
}

// counters#_ last_updated:uint32 total:uint64 cnt2048:uint64 cnt65536:uint64 = Counters;

type Counters struct {
	LastUpdated uint32
	Total       uint64
	Cnt2048     uint64
	Cnt65536    uint64
=======
	Config     tlb.Any `tlb:"^"` // TODO: implement decoding config
}

// DepthBalanceInfo
// depth_balance$_ split_depth:(#<= 30) balance:CurrencyCollection = DepthBalanceInfo;
type DepthBalanceInfo struct {
	SplitDepth uint32
	Balance    CurrencyCollection
}

func (i *DepthBalanceInfo) UnmarshalTLB(c *boc.Cell, tag string) error {
	var balance CurrencyCollection
	splitDepth, err := c.ReadLimUint(30)
	if err != nil {
		return err
	}
	err = tlb.Unmarshal(c, &balance)
	if err != nil {
		return err
	}
	i.SplitDepth = uint32(splitDepth)
	i.Balance = balance
	return nil
}

// ShardState
// _ ShardStateUnsplit = ShardState;
// split_state#5f327da5 left:^ShardStateUnsplit right:^ShardStateUnsplit = ShardState;
type ShardState struct { // only manual decoding
	tlb.SumType
	UnsplitState struct {
		Value ShardStateUnsplit
	} `tlbSumType:"_"`
	SplitState struct {
		Left  ShardStateUnsplit // ^ but decodes manually
		Right ShardStateUnsplit // ^ but decodes manually
	} `tlbSumType:"split_state#5f327da5"`
}

func (s *ShardState) UnmarshalTLB(c *boc.Cell, tag string) error {
	// TODO: implement
	return fmt.Errorf("not implemented")
>>>>>>> 0084d082
}<|MERGE_RESOLUTION|>--- conflicted
+++ resolved
@@ -11,518 +11,9 @@
 	tlb.SumType
 	MerkleProof struct {
 		VirtualHash Hash
-<<<<<<< HEAD
 		Depth       boc.BitString `tlb:"16bits"`
-		VirtualRoot tlb.Ref[T]
-=======
-		Depth       uint32 `tlb:"16bits"`
-		VirtualRoot T      `tlb:"^"`
->>>>>>> 0084d082
+		VirtualRoot T             `tlb:"^"`
 	} `tlbSumType:"!merkle_proof#03"`
-}
-
-// !merkle_update#02 {X:Type} old_hash:bits256 new_hash:bits256
-//   old:^X new:^X = MERKLE_UPDATE X;
-type MerkleUpdate[T any] struct {
-	tlb.SumType
-	MerkleUpdate struct {
-		OldHash Hash
-		NewHash Hash
-		Old     tlb.Ref[T]
-		New     tlb.Ref[T]
-	} `tlbSumType:"!merkle_update#02"`
-}
-
-// block_info#9bc7a987 version:uint32
-//   not_master:(## 1)
-//   after_merge:(## 1) before_split:(## 1)
-//   after_split:(## 1)
-//   want_split:Bool want_merge:Bool
-//   key_block:Bool vert_seqno_incr:(## 1)
-//   flags:(## 8) { flags <= 1 }
-//   seq_no:# vert_seq_no:# { vert_seq_no >= vert_seqno_incr }
-//   { prev_seq_no:# } { ~prev_seq_no + 1 = seq_no }
-//   shard:ShardIdent gen_utime:uint32
-//   start_lt:uint64 end_lt:uint64
-//   gen_validator_list_hash_short:uint32
-//   gen_catchain_seqno:uint32
-//   min_ref_mc_seqno:uint32
-//   prev_key_block_seqno:uint32
-//   gen_software:flags . 0?GlobalVersion
-//   master_ref:not_master?^BlkMasterInfo
-//   prev_ref:^(BlkPrevInfo after_merge)
-//   prev_vert_ref:vert_seqno_incr?^(BlkPrevInfo 0)
-//   = BlockInfo;
-type BlockInfo struct {
-	tlb.SumType
-	BlockInfo struct {
-		Version                   uint32
-		NotMaster                 bool
-		AfterMerge                bool
-		BeforeSplit               bool
-		AfterSplit                bool
-		WantSplit                 bool
-		WantMerge                 bool
-		KeyBlock                  bool
-		VertSeqNoIncr             bool
-		Flags                     uint32 `tlb:"8bits"`
-		SeqNo                     uint32
-		VertSeqNo                 uint32
-		Shard                     ShardIdent
-		GenUtime                  uint32
-		StartLt                   uint64
-		EndLt                     uint64
-		GenValidatorListHashShort uint32
-		GenCatchainSeqNo          uint32
-		MinRefMcSeqNo             uint32
-		PrevKeyBlockSeqNo         uint32
-		GenSoftware               GlobalVersion
-		MasterRef                 tlb.Ref[BlkMasterInfo]
-		PrevRefNotAfterMerge      tlb.Ref[BlkPrevInfo0]
-		PrevRefAfterMerge         tlb.Ref[BlkPrevInfo1]
-		PrevVertRef               tlb.Ref[BlkPrevInfo0]
-	} `tlbSumType:"block_info#9bc7a987"`
-}
-
-func (b *BlockInfo) UnmarshalTLB(c *boc.Cell, tag string) error {
-	sumType, err := c.ReadUint(32)
-	if err != nil {
-		return err
-	}
-	if sumType != 0x87a9c79b {
-		return nil
-	}
-	b.SumType = "BlockInfo"
-	err = tlb.Unmarshal(c, &b.BlockInfo.Version)
-	if err != nil {
-		return err
-	}
-	err = tlb.Unmarshal(c, &b.BlockInfo.NotMaster)
-	if err != nil {
-		return err
-	}
-	err = tlb.Unmarshal(c, &b.BlockInfo.AfterMerge)
-	if err != nil {
-		return err
-	}
-	err = tlb.Unmarshal(c, &b.BlockInfo.BeforeSplit)
-	if err != nil {
-		return err
-	}
-	err = tlb.Unmarshal(c, &b.BlockInfo.AfterSplit)
-	if err != nil {
-		return err
-	}
-	err = tlb.Unmarshal(c, &b.BlockInfo.WantSplit)
-	if err != nil {
-		return err
-	}
-	err = tlb.Unmarshal(c, &b.BlockInfo.WantMerge)
-	if err != nil {
-		return err
-	}
-	err = tlb.Unmarshal(c, &b.BlockInfo.KeyBlock)
-	if err != nil {
-		return err
-	}
-	err = tlb.Unmarshal(c, &b.BlockInfo.VertSeqNoIncr)
-	if err != nil {
-		return err
-	}
-	err = tlb.Unmarshal(c, &b.BlockInfo.Flags)
-	if err != nil {
-		return err
-	}
-	err = tlb.Unmarshal(c, &b.BlockInfo.SeqNo)
-	if err != nil {
-		return err
-	}
-	err = tlb.Unmarshal(c, &b.BlockInfo.VertSeqNo)
-	if err != nil {
-		return err
-	}
-	err = tlb.Unmarshal(c, &b.BlockInfo.Shard)
-	if err != nil {
-		return err
-	}
-	err = tlb.Unmarshal(c, &b.BlockInfo.GenUtime)
-	if err != nil {
-		return err
-	}
-	err = tlb.Unmarshal(c, &b.BlockInfo.StartLt)
-	if err != nil {
-		return err
-	}
-	err = tlb.Unmarshal(c, &b.BlockInfo.EndLt)
-	if err != nil {
-		return err
-	}
-	err = tlb.Unmarshal(c, &b.BlockInfo.GenValidatorListHashShort)
-	if err != nil {
-		return err
-	}
-	err = tlb.Unmarshal(c, &b.BlockInfo.GenCatchainSeqNo)
-	if err != nil {
-		return err
-	}
-	err = tlb.Unmarshal(c, &b.BlockInfo.MinRefMcSeqNo)
-	if err != nil {
-		return err
-	}
-	err = tlb.Unmarshal(c, &b.BlockInfo.PrevKeyBlockSeqNo)
-	if err != nil {
-		return err
-	}
-	if b.BlockInfo.Flags == 1 {
-		err = tlb.Unmarshal(c, &b.BlockInfo.GenSoftware)
-		if err != nil {
-			return err
-		}
-	}
-	if b.BlockInfo.NotMaster {
-		err = tlb.Unmarshal(c, &b.BlockInfo.MasterRef)
-		if err != nil {
-			return err
-		}
-	}
-	if b.BlockInfo.AfterMerge {
-		err = tlb.Unmarshal(c, &b.BlockInfo.PrevRefAfterMerge)
-		if err != nil {
-			return err
-		}
-	} else {
-		err = tlb.Unmarshal(c, &b.BlockInfo.PrevRefNotAfterMerge)
-		if err != nil {
-			return err
-		}
-	}
-	if b.BlockInfo.VertSeqNoIncr {
-		err = tlb.Unmarshal(c, &b.BlockInfo.PrevVertRef)
-		if err != nil {
-			return err
-		}
-	}
-
-	return nil
-}
-
-// prev_blk_info$_ prev:ExtBlkRef = BlkPrevInfo 0;
-// prev_blks_info$_ prev1:^ExtBlkRef prev2:^ExtBlkRef = BlkPrevInfo 1;
-type BlkPrevInfo0 struct {
-	Prev ExtBlkRef
-}
-
-type BlkPrevInfo1 struct {
-	Prev1 tlb.Ref[ExtBlkRef]
-	Prev2 tlb.Ref[ExtBlkRef]
-}
-
-// capabilities#c4 version:uint32 capabilities:uint64 = GlobalVersion;
-type GlobalVersion struct {
-	GlobalVersion struct {
-		Version      uint32
-		Capabilities uint64
-	} `tlbSumType:"capabilities#c4"`
-}
-
-// block#11ef55aa global_id:int32
-//   info:^BlockInfo value_flow:^ValueFlow
-//   state_update:^(MERKLE_UPDATE ShardState)
-//   extra:^BlockExtra = Block;
-type Block struct {
-	tlb.SumType
-	Block struct {
-		GlobalId    int32
-		Info        tlb.Ref[BlockInfo]
-		ValueFollow tlb.Ref[ValueFlow]
-		StateUpdate tlb.Ref[MerkleUpdate[ShardState]]
-		Extra       tlb.Ref[BlockExtra]
-	} `tlbSumType:"block#11ef55aa"`
-}
-
-// block_extra in_msg_descr:^InMsgDescr
-//   out_msg_descr:^OutMsgDescr
-//   account_blocks:^ShardAccountBlocks
-//   rand_seed:bits256
-//   created_by:bits256
-//   custom:(Maybe ^McBlockExtra) = BlockExtra;
-type BlockExtra struct {
-	InMsgDescr    tlb.Ref[InMsgDescr]
-	OutMsgDescr   tlb.Ref[OutMsgDescr]
-	AccountBlocks tlb.Ref[ShardAccountBlocks]
-	RandSeed      Hash
-	CreatedBy     Hash
-	Custom        tlb.Maybe[McBlockExtra]
-}
-
-// masterchain_block_extra#cca5
-//   key_block:(## 1)
-//   shard_hashes:ShardHashes
-//   shard_fees:ShardFees
-//   ^[ prev_blk_signatures:(HashmapE 16 CryptoSignaturePair)
-//      recover_create_msg:(Maybe ^InMsg)
-//      mint_msg:(Maybe ^InMsg) ]
-//   config:key_block?ConfigParams
-// = McBlockExtra;
-type McBlockExtra struct {
-	tlb.SumType
-	McBlockExtra struct {
-		KeyBlock     bool
-		ShardHashes  ShardHashes
-		ShardFees    ShardFees
-		McExtraOther tlb.Ref[struct {
-			PrevBlkSignatures tlb.HashmapE[CryptoSignaturePair] `tlb:"16bits"`
-			RecoverCreate     tlb.Maybe[tlb.Ref[InMsg]]
-			MintMsg           tlb.Maybe[tlb.Ref[InMsg]]
-		}]
-		Config ConfigParams
-	} `tlbSumType:"masterchain_block_extra#cca5"`
-}
-
-func (m *McBlockExtra) UnmarshalTLB(c *boc.Cell, tag string) error {
-	sumType, err := c.ReadUint(16)
-	if err != nil {
-		return err
-	}
-	if sumType != 0xa5cc {
-		return nil
-	}
-	m.SumType = "McBlockExtra"
-	err = tlb.Unmarshal(c, &m.McBlockExtra.KeyBlock)
-	if err != nil {
-		return err
-	}
-	err = tlb.Unmarshal(c, &m.McBlockExtra.ShardHashes)
-	if err != nil {
-		return err
-	}
-	err = tlb.Unmarshal(c, &m.McBlockExtra.ShardFees)
-	if err != nil && err != boc.ErrNotEnoughRefs {
-		return err
-	}
-	if c != nil {
-		err = m.McBlockExtra.McExtraOther.Value.PrevBlkSignatures.UnmarshalTLB(c, "16bits")
-		if err != nil {
-			return err
-		}
-		err = tlb.Unmarshal(c, &m.McBlockExtra.McExtraOther.Value.RecoverCreate)
-		if err != nil {
-			return err
-		}
-		err = tlb.Unmarshal(c, &m.McBlockExtra.McExtraOther.Value.MintMsg)
-		if err != nil {
-			return err
-		}
-	}
-	if m.McBlockExtra.KeyBlock {
-		err = tlb.Unmarshal(c, &m.McBlockExtra.Config)
-		if err != nil {
-			return err
-		}
-	}
-	return nil
-}
-
-// sig_pair$_ node_id_short:bits256 sign:CryptoSignature = CryptoSignaturePair;  // 256+x ~ 772 bits
-type CryptoSignaturePair struct {
-	NodeIdShort Hash
-	Sign        CryptoSignature
-}
-
-// ed25519_signature#5 R:bits256 s:bits256 = CryptoSignatureSimple;  // 516 bits
-// _ CryptoSignatureSimple = CryptoSignature;
-type CryptoSignatureSimple struct {
-	tlb.SumType
-	CryptoSignatureSimple struct {
-		R Hash
-		S Hash
-	} `tlbSumType:"ed25519_signature#5"`
-}
-type CryptoSignature CryptoSignatureSimple
-
-// _ fees:CurrencyCollection create:CurrencyCollection = ShardFeeCreated;
-type ShardFeeCreated struct {
-	Fees   CurrencyCollection
-	Create CurrencyCollection
-}
-
-// _ (HashmapAugE 96 ShardFeeCreated ShardFeeCreated) = ShardFees;
-type ShardFees struct {
-	Hashmap tlb.HashmapAugE[ShardFeeCreated, ShardFeeCreated] `tlb:"96bits"`
-}
-
-// _ (HashmapAugE 256 InMsg ImportFees) = InMsgDescr;
-type InMsgDescr struct {
-	Hashmap tlb.HashmapAugE[InMsg, ImportFees] `tlb:"256bits"`
-}
-
-// msg_import_ext$000 msg:^(Message Any) transaction:^Transaction
-//               = InMsg;
-// msg_import_ihr$010 msg:^(Message Any) transaction:^Transaction
-//     ihr_fee:Grams proof_created:^Cell = InMsg;
-// msg_import_imm$011 in_msg:^MsgEnvelope
-//     transaction:^Transaction fwd_fee:Grams = InMsg;
-// msg_import_fin$100 in_msg:^MsgEnvelope
-//     transaction:^Transaction fwd_fee:Grams = InMsg;
-// msg_import_tr$101  in_msg:^MsgEnvelope out_msg:^MsgEnvelope
-//     transit_fee:Grams = InMsg;
-// msg_discard_fin$110 in_msg:^MsgEnvelope transaction_id:uint64
-//     fwd_fee:Grams = InMsg;
-// msg_discard_tr$111 in_msg:^MsgEnvelope transaction_id:uint64
-//     fwd_fee:Grams proof_delivered:^Cell = InMsg;
-type InMsg struct {
-	tlb.SumType
-	MsgImportExt struct {
-		Msg         tlb.Ref[Message[tlb.Any]]
-		Transaction tlb.Ref[Transaction]
-	} `tlbSumType:"msg_import_ext$000"`
-	MsgImportIhr struct {
-		Msg          tlb.Ref[Message[tlb.Any]]
-		Transaction  tlb.Ref[Transaction]
-		IhrFee       Grams
-		ProofCreated tlb.Ref[boc.Cell]
-	} `tlbSumType:"msg_import_ihr$010"`
-	MsgImportImm struct {
-		InMsg       tlb.Ref[MsgEnvelope]
-		Transaction tlb.Ref[Transaction]
-		FwdFee      Grams
-	} `tlbSumType:"msg_import_imm$011"`
-	MsgImportFin struct {
-		InMsg       tlb.Ref[MsgEnvelope]
-		Transaction tlb.Ref[Transaction]
-		FwdFee      Grams
-	} `tlbSumType:"msg_import_fin$100"`
-	MsgImportTr struct {
-		InMsg      tlb.Ref[MsgEnvelope]
-		OutMsg     tlb.Ref[MsgEnvelope]
-		TransitFee Grams
-	} `tlbSumType:"msg_import_tr$101"`
-	MsgDiscardFin struct {
-		InMsg         tlb.Ref[MsgEnvelope]
-		TransactionId uint64
-		FwdFee        Grams
-	} `tlbSumType:"msg_discard_fin$110"`
-	MsgDiscardTr struct {
-		InMsg          tlb.Ref[MsgEnvelope]
-		TransactionId  uint64
-		FwdFee         Grams
-		ProofDelivered tlb.Ref[boc.Cell]
-	} `tlbSumType:"msg_discard_tr$111"`
-}
-
-// import_fees$_ fees_collected:Grams
-//   value_imported:CurrencyCollection = ImportFees;
-type ImportFees struct {
-	FeesCollected Grams
-	ValueImported CurrencyCollection
-}
-
-// _ (HashmapAugE 256 OutMsg CurrencyCollection) = OutMsgDescr
-type OutMsgDescr struct {
-	Hashmap tlb.HashmapAugE[OutMsg, ImportFees] `tlb:"256bits"`
-}
-
-// msg_export_ext$000 msg:^(Message Any)
-//     transaction:^Transaction = OutMsg;
-// msg_export_imm$010 out_msg:^MsgEnvelope
-//     transaction:^Transaction reimport:^InMsg = OutMsg;
-// msg_export_new$001 out_msg:^MsgEnvelope
-//     transaction:^Transaction = OutMsg;
-// msg_export_tr$011  out_msg:^MsgEnvelope
-//     imported:^InMsg = OutMsg;
-// msg_export_deq$1100 out_msg:^MsgEnvelope
-//     import_block_lt:uint63 = OutMsg;
-// msg_export_deq_short$1101 msg_env_hash:bits256
-//     next_workchain:int32 next_addr_pfx:uint64
-//     import_block_lt:uint64 = OutMsg;
-// msg_export_tr_req$111 out_msg:^MsgEnvelope
-//     imported:^InMsg = OutMsg;
-// msg_export_deq_imm$100 out_msg:^MsgEnvelope
-//     reimport:^InMsg = OutMsg;
-type OutMsg struct {
-	tlb.SumType
-	MsgExportExt struct {
-		Msg         tlb.Ref[Message[tlb.Any]]
-		Transaction tlb.Ref[Transaction]
-	} `tlbSumType:"msg_export_ext$000"`
-	MsgExportImm struct {
-		OutMsg      tlb.Ref[MsgEnvelope]
-		Transaction tlb.Ref[Transaction]
-		Reimport    tlb.Ref[InMsg]
-	} `tlbSumType:"msg_export_imm$010"`
-	MsgExportNew struct {
-		OutMsg      tlb.Ref[MsgEnvelope]
-		Transaction tlb.Ref[Transaction]
-	} `tlbSumType:"msg_export_new$001"`
-	MsgExportTr struct {
-		OutMsg   tlb.Ref[MsgEnvelope]
-		Imported tlb.Ref[InMsg]
-	} `tlbSumType:"msg_export_tr$011"`
-	MsgExportDeq struct {
-		OutMsg      tlb.Ref[MsgEnvelope]
-		ImportBlock boc.BitString `tlb:"63bits"`
-	} `tlbSumType:"msg_export_deq$1100"`
-	MsgExportDeqShort struct {
-		MsgEnvHash     Hash
-		NextWorkchain  uint32
-		NextAddrPrefix uint64
-		ImportBlockLt  uint64
-	} `tlbSumType:"msg_export_deq_short$1101"`
-	MsgExportTrReq struct {
-		OutMsg   tlb.Ref[MsgEnvelope]
-		Imported tlb.Ref[InMsg]
-	} `tlbSumType:"msg_export_tr_req$111"`
-	MsgExportDeqImm struct {
-		OutMsg   tlb.Ref[MsgEnvelope]
-		Reimport tlb.Ref[InMsg]
-	} `tlbSumType:"msg_export_deq_imm$100"`
-}
-
-// _ (HashmapAugE 256 AccountBlock CurrencyCollection) = ShardAccountBlocks
-type ShardAccountBlocks struct {
-	Hashmap tlb.HashmapAugE[AccountBlock, ImportFees] `tlb:"256bits"`
-}
-
-// acc_trans#5 account_addr:bits256
-//             transactions:(HashmapAug 64 ^Transaction CurrencyCollection)
-//             state_update:^(HASH_UPDATE Account)
-//           = AccountBlock;
-type AccountBlock struct {
-	tlb.SumType
-	AccountBlock struct {
-		AccountAddr  Hash
-		Transactions tlb.HashmapAugE[tlb.Ref[Transaction], CurrencyCollection] `tlb:"64bits"`
-		StateUpdate  tlb.Ref[HashUpdate]
-	} `tlbSumType:"acc_trans#5"`
-}
-
-// value_flow#b8e48dfb ^[ from_prev_blk:CurrencyCollection
-//   to_next_blk:CurrencyCollection
-//   imported:CurrencyCollection
-//   exported:CurrencyCollection ]
-//   fees_collected:CurrencyCollection
-//   ^[
-//   fees_imported:CurrencyCollection
-//   recovered:CurrencyCollection
-//   created:CurrencyCollection
-//   minted:CurrencyCollection
-//   ] = ValueFlow;
-type ValueFlow struct {
-	ValueFlow struct {
-		Block1 tlb.Ref[struct {
-			FromPrevBlk   CurrencyCollection
-			ToNextBlk     CurrencyCollection
-			Imported      CurrencyCollection
-			Exported      CurrencyCollection
-			FeesCollected CurrencyCollection
-		}]
-		Block2 tlb.Ref[struct {
-			FeesImported CurrencyCollection
-			Recovered    CurrencyCollection
-			Created      CurrencyCollection
-			Minted       CurrencyCollection
-		}]
-	} `tlbSumType:"value_flow#b8e48dfb"`
 }
 
 // ShardStateUnsplit
@@ -551,21 +42,11 @@
 		GenUtime        uint32
 		GenLt           uint64
 		MinRefMcSeqno   uint32
-<<<<<<< HEAD
-		OutMsgQueueInfo tlb.Ref[OutMsgQueueInfo] // [tlb.Any] //
+		OutMsgQueueInfo OutMsgQueueInfo `tlb:"^"` // TODO: implement decoding OutMsgQueueInfo fields
 		BeforeSplit     bool
-		Accounts        tlb.Ref[ShardAccounts]          //[tlb.Any] //
-		Other           tlb.Ref[ShardStateUnsplitOther] //[tlb.Any]       //
+		Accounts        tlb.Ref[tlb.Any] // TODO: implement decoding Accounts fields
+		Other           tlb.Ref[tlb.Any] // TODO: implement decoding Other fields
 		Custom          tlb.Maybe[tlb.Ref[McStateExtra]]
-=======
-		OutMsgQueueInfo tlb.Any `tlb:"^"` // TODO: implement decoding OutMsgQueueInfo fields
-		BeforeSplit     bool
-		Accounts        struct {
-			ShardAccounts tlb.HashmapE[tlb.Any] `tlb:"256bits"` // TODO: implement HashmapAugE and some problems with decoding Account
-		} `tlb:"^"`
-		Other  tlb.Any `tlb:"^"` // TODO: implement decoding Other fields
-		Custom tlb.Maybe[tlb.Ref[McStateExtra]]
->>>>>>> 0084d082
 	} `tlbSumType:"shard_state#9023afe2"`
 	// SplitState struct{} `tlbSumType:"split_state#5f327da5"` // rare case
 }
@@ -730,21 +211,6 @@
 
 type LibDescrPub struct {
 	Pub tlb.Hashmap[bool] `tlb:"256bits"`
-}
-
-// master_info$_ master:ExtBlkRef = BlkMasterInfo;
-type BlkMasterInfo struct {
-	Master ExtBlkRef
-}
-
-// ext_blk_ref$_ end_lt:uint64
-// seq_no:uint32 root_hash:bits256 file_hash:bits256
-// = ExtBlkRef;
-type ExtBlkRef struct {
-	EndLt    uint64
-	SeqNo    uint32
-	RootHash Hash
-	FileHash Hash
 }
 
 // func (s *ShardIdent) UnmarshalTLB(c *boc.Cell, tag string) error {
@@ -791,11 +257,7 @@
 	McStateExtra struct {
 		ShardHashes   ShardHashes
 		Config        ConfigParams
-<<<<<<< HEAD
-		Other         tlb.Ref[McStateExtraOther]
-=======
-		Other         tlb.Any `tlb:"^"` // TODO: implement decoding other fields
->>>>>>> 0084d082
+		Other         McStateExtraOther `tlb:"^"`
 		GlobalBalance CurrencyCollection
 	} `tlbSumType:"masterchain_state_extra#cc26"`
 }
@@ -815,7 +277,6 @@
 // = ConfigParams;
 type ConfigParams struct {
 	ConfigAddr Hash
-<<<<<<< HEAD
 	Config     tlb.Ref[ConfigHashMap] //`tlb:"32bits"` // TODO: implement decoding config
 }
 
@@ -962,48 +423,4 @@
 	Total       uint64
 	Cnt2048     uint64
 	Cnt65536    uint64
-=======
-	Config     tlb.Any `tlb:"^"` // TODO: implement decoding config
-}
-
-// DepthBalanceInfo
-// depth_balance$_ split_depth:(#<= 30) balance:CurrencyCollection = DepthBalanceInfo;
-type DepthBalanceInfo struct {
-	SplitDepth uint32
-	Balance    CurrencyCollection
-}
-
-func (i *DepthBalanceInfo) UnmarshalTLB(c *boc.Cell, tag string) error {
-	var balance CurrencyCollection
-	splitDepth, err := c.ReadLimUint(30)
-	if err != nil {
-		return err
-	}
-	err = tlb.Unmarshal(c, &balance)
-	if err != nil {
-		return err
-	}
-	i.SplitDepth = uint32(splitDepth)
-	i.Balance = balance
-	return nil
-}
-
-// ShardState
-// _ ShardStateUnsplit = ShardState;
-// split_state#5f327da5 left:^ShardStateUnsplit right:^ShardStateUnsplit = ShardState;
-type ShardState struct { // only manual decoding
-	tlb.SumType
-	UnsplitState struct {
-		Value ShardStateUnsplit
-	} `tlbSumType:"_"`
-	SplitState struct {
-		Left  ShardStateUnsplit // ^ but decodes manually
-		Right ShardStateUnsplit // ^ but decodes manually
-	} `tlbSumType:"split_state#5f327da5"`
-}
-
-func (s *ShardState) UnmarshalTLB(c *boc.Cell, tag string) error {
-	// TODO: implement
-	return fmt.Errorf("not implemented")
->>>>>>> 0084d082
 }