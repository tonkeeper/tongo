--- conflicted
+++ resolved
@@ -4,13 +4,8 @@
 	"fmt"
 	"math/big"
 	"reflect"
-<<<<<<< HEAD
-	"strconv"
-	"strings"
 
 	"github.com/startfellows/tongo/boc"
-=======
->>>>>>> 0084d082
 )
 
 type MarshalerTLB interface {
