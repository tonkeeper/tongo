--- conflicted
+++ resolved
@@ -16,23 +16,14 @@
 )
 
 type tvmExecutionResultInternal struct {
-<<<<<<< HEAD
 	ExitCode       int          `json:"exit_code"`
 	GasConsumed    int          `json:"gas_consumed"`
 	DataCell       string       `json:"data_cell"`
 	ActionListCell string       `json:"action_list_cell"`
 	Logs           string       `json:"logs"`
 	Stack          []StackEntry `json:"stack"`
-=======
-	Ok             bool            `json:"ok"`
-	ExitCode       int             `json:"exit_code"`
-	GasConsumed    int             `json:"gas_consumed"`
-	DataCell       string          `json:"data_cell"`
-	ActionListCell string          `json:"action_list_cell"`
-	Logs           string          `json:"logs"`
-	Stack          []TvmStackEntry `json:"stack"`
-	Error          string          `json:"error"`
->>>>>>> a187697c
+	Ok             bool         `json:"ok"`
+	Error          string       `json:"error"`
 }
 
 type tvmExecConfig struct {
@@ -113,39 +104,29 @@
 	}
 
 	res := C.vm_exec(C.int(len(string(configStr))), C.CString(string(configStr)))
-<<<<<<< HEAD
 	resJSON := C.GoString(res)
-
+	fmt.Println(resJSON)
 	var executeResult tvmExecutionResultInternal
 	err = json.Unmarshal([]byte(resJSON), &executeResult)
-=======
-	resJson := C.GoString(res)
-	fmt.Println(resJson)
-	var executeResult tvmExecutionResultInternal
-	err = json.Unmarshal([]byte(resJson), &executeResult)
-
->>>>>>> a187697c
 	if err != nil {
 		return ExecutionResult{}, err
 	}
 
 	if !executeResult.Ok {
-		return TvmExecutionResult{}, errors.New(executeResult.Error)
+		return ExecutionResult{}, errors.New(executeResult.Error)
 	}
 
 	if executeResult.ExitCode != 0 {
 		logs, err := base64.StdEncoding.DecodeString(executeResult.Logs)
 		if err != nil {
-			return TvmExecutionResult{}, err
+			return ExecutionResult{}, err
 		}
 
-		result := TvmExecutionResult{
+		result := ExecutionResult{
 			ExitCode:       executeResult.ExitCode,
 			GasConsumed:    executeResult.GasConsumed,
-			DataCell:       nil,
-			ActionListCell: nil,
 			Logs:           string(logs),
-			Stack:          []TvmStackEntry{},
+			Stack:          []StackEntry{},
 		}
 		return result, nil
 	}
