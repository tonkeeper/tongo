package txemulator

// #cgo linux LDFLAGS: -L ../lib/linux/ -Wl,-rpath,../lib/linux/ -l emulator
// #include "../lib/emulator-extern.h"
// #include <stdlib.h>
import "C"
import (
	"encoding/json"
	"github.com/startfellows/tongo"
	"github.com/startfellows/tongo/boc"
	"github.com/startfellows/tongo/tlb"
	"runtime"
	"unsafe"
)

type VerbosityLevel int

const (
	LogTruncated VerbosityLevel = iota
	LogUnlimited
	CellHashAndOffsetForCommand
	PrintsAllStackValuesForCommand
)

type Emulator struct {
	emulator unsafe.Pointer
}

// { "success": false, "error": "Error description" }
// { "success": true, "transaction": "Base64 encoded Transaction boc", "shard_account": "Base64 encoded ShardAccount boc" }
type result struct {
	Success      bool   `json:"success"`
	Error        string `json:"error"`
	Transaction  string `json:"transaction"`
	ShardAccount string `json:"shard_account"`
	VmLog        string `json:"vm_log"`
	VmExitCode   int    `json:"vm_exit_code"`
}

type EmulationResult struct {
	Success   bool
	Emulation *struct {
		ShardAccount tongo.ShardAccount
		Transaction  tongo.Transaction
	}
	Logs  string
	Error *struct {
		ExitCode int
		Text     string
	}
}

// NewEmulator
// Verbosity level of VM log. 0 - log truncated to last 256 characters. 1 - unlimited length log.
// 2 - for each command prints its cell hash and offset. 3 - for each command log prints all stack values.
func NewEmulator(config *boc.Cell, verbosityLevel VerbosityLevel) (*Emulator, error) {
	configBoc, err := config.ToBocBase64()
	if err != nil {
		return nil, err
	}
	var libs tlb.HashmapE[struct{}] // empty shard libs dict
	libsStr, err := tlbStructToBase64(libs)
	if err != nil {
		return nil, err
	}
	cConfigStr := C.CString(configBoc)
	defer C.free(unsafe.Pointer(cConfigStr))
	cLibStr := C.CString(libsStr)
	defer C.free(unsafe.Pointer(cLibStr))
	level := C.int(verbosityLevel)
	e := Emulator{emulator: C.transaction_emulator_create(cConfigStr, cLibStr, level)}
	runtime.SetFinalizer(&e, destroy)
	return &e, nil
}

<<<<<<< HEAD
func (e *Emulator) Emulate(shardAccount tongo.ShardAccount, message tongo.Message) (tongo.ShardAccount, tongo.Transaction, error) {

=======
func (e *Emulator) Emulate(shardAccount tongo.ShardAccount, message tongo.Message[tlb.Any]) (EmulationResult, error) {
>>>>>>> 1e2a05af
	msg, err := tlbStructToBase64(message)
	if err != nil {
		return EmulationResult{}, err
	}

	acc, err := tlbStructToBase64(shardAccount)
	if err != nil {
		return EmulationResult{}, err
	}

	cAccStr := C.CString(acc)
	defer C.free(unsafe.Pointer(cAccStr))
	cMsgStr := C.CString(msg)
	defer C.free(unsafe.Pointer(cMsgStr))

	r := C.transaction_emulator_emulate_transaction(e.emulator, cAccStr, cMsgStr)
	rJSON := C.GoString(r)
	defer C.free(unsafe.Pointer(r))
	var (
		res     result
		account tongo.ShardAccount
		tx      tongo.Transaction
	)
	err = json.Unmarshal([]byte(rJSON), &res)
	if err != nil {
		return EmulationResult{}, err
	}

	if res.Success == false {
		err1 := struct {
			ExitCode int
			Text     string
		}{
			ExitCode: res.VmExitCode,
			Text:     res.Error,
		}
		return EmulationResult{Success: false, Logs: res.VmLog, Error: &err1}, nil
	}

	accountCell, err := boc.DeserializeBocBase64(res.ShardAccount)
	if err != nil {
		return EmulationResult{}, err
	}
	err = tlb.Unmarshal(accountCell[0], &account)
	if err != nil {
		return EmulationResult{}, err
	}

	txCell, err := boc.DeserializeBocBase64(res.Transaction)
	if err != nil {
		return EmulationResult{}, err
	}
	err = tlb.Unmarshal(txCell[0], &tx)
	if err != nil {
		return EmulationResult{}, err
	}
	em := struct {
		ShardAccount tongo.ShardAccount
		Transaction  tongo.Transaction
	}{
		ShardAccount: account,
		Transaction:  tx,
	}
	return EmulationResult{Success: true, Logs: res.VmLog, Emulation: &em}, nil
}

func destroy(e *Emulator) {
	C.transaction_emulator_destroy(e.emulator)
}

// SetVerbosityLevel
// verbosity level (0 - never, 1 - error, 2 - warning, 3 - info, 4 - debug)
func (e *Emulator) SetVerbosityLevel(level int) {
	C.transaction_emulator_set_verbosity_level(C.int(level))
}

func tlbStructToBase64(s any) (string, error) {
	cell := boc.NewCell()
	err := tlb.Marshal(cell, s)
	if err != nil {
		return "", err
	}
	return cell.ToBocBase64()
}<|MERGE_RESOLUTION|>--- conflicted
+++ resolved
@@ -73,12 +73,7 @@
 	return &e, nil
 }
 
-<<<<<<< HEAD
-func (e *Emulator) Emulate(shardAccount tongo.ShardAccount, message tongo.Message) (tongo.ShardAccount, tongo.Transaction, error) {
-
-=======
-func (e *Emulator) Emulate(shardAccount tongo.ShardAccount, message tongo.Message[tlb.Any]) (EmulationResult, error) {
->>>>>>> 1e2a05af
+func (e *Emulator) Emulate(shardAccount tongo.ShardAccount, message tongo.Message) (EmulationResult, error) {
 	msg, err := tlbStructToBase64(message)
 	if err != nil {
 		return EmulationResult{}, err
